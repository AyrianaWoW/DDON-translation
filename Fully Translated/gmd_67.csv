<<<<<<< HEAD
0,,"ミスリウ森林の南にぽつんと一軒家が
あるんだがな、そこには女性魔術師が
暮らしてるんだ","There is a house
south of Mysree forest where a female magician
lives.",ui\00_message\npc\base\n1403.gmd,\npc\n1403.arc,n1403.arc,1
0,,"エメラダさんっていうんだが
もし魔術師として弟子入りを希望するなら
白鹿亭のパトリシアに認められなきゃいけないぞ","Her name is Emelada.
If you want to be an apprentice sorceress,
you have to be approved by Patricia of the White
Deer Pavilion.",ui\00_message\npc\base\n1403.gmd,\npc\n1403.arc,n1403.arc,2
0,,"彼女の紹介した覚者しか、エメラダさんから
魔術は習えないらしいから","Because I heard that only the Arisen she
introduced me to can learn witchcraft from Ms.
Emerada.",ui\00_message\npc\base\n1403.gmd,\npc\n1403.arc,n1403.arc,3
0,,《燐光虫の洞窟》には行ったか？,Have you been to Glowworm Cave?,ui\00_message\npc\base\n1403.gmd,\npc\n1403.arc,n1403.arc,4
0,,"危険なところなんだが、奥はまるで
星空に迷い込んだかのように美しいらしい
俺も見てみたいもんだなぁ","It's a dangerous place, but I hear it's so
beautiful in the back it's like
you're lost in a starry sky
I wish I could see it too!",ui\00_message\npc\base\n1403.gmd,\npc\n1403.arc,n1403.arc,5
0,,やぁ、何か聞きたいことでも？,"Hello, is there something you want to ask?",ui\00_message\npc\base\n1403.gmd,\npc\n1403.arc,n1403.arc,6
0,,"ミスリウの森には、悪さを働くエイプが
何匹かいるんだ","There are a few bad ape's
in the Misliw forest.",ui\00_message\npc\base\n1403.gmd,\npc\n1403.arc,n1403.arc,7
0,,"それぞれ、唸り猿、裂き猿、豚喰い猿
ってあだ名がついててね
まぁ家畜は攫うわ狩人は襲うわ
やりたいほうだいでね","They were nicknamed roaring monkeys, ripping
monkeys, and pig-eating monkeys
, respectively.
Well, they kidnap livestock and attack hunters
as much as they want.",ui\00_message\npc\base\n1403.gmd,\npc\n1403.arc,n1403.arc,8
0,,"やつらの縄張りは、廃屋が目印だ
臭ったり気味悪いところは注意した方がいい","Their territory is marked by abandoned houses.
You should be careful where it smells or looks
creepy.",ui\00_message\npc\base\n1403.gmd,\npc\n1403.arc,n1403.arc,9
0,,"リンウッドは木こりと狩人の村だ
森で採れる素材が必要なら
ミランダを当たるといい","Lynnwood is a village of lumberjacks and hunters.
If you need materials from the woods, hit
Miranda.",ui\00_message\npc\base\n1403.gmd,\npc\n1403.arc,n1403.arc,0
0,,"ミスリウ森林の南にぽつんと一軒家が
あるんだがな、そこには女性魔術師が
暮らしてるんだ","There is a house
south of Mysree forest where a female magician
lives.",ui\00_message\npc\base\n1403.gmd,\npc\n1403.arc,n1403.arc,1
0,,"エメラダさんっていうんだが
もし魔術師として弟子入りを希望するなら
白鹿亭のパトリシアに認められなきゃいけないぞ","Her name is Emelada.
If you want to be an apprentice sorceress,
you have to be approved by Patricia of the White
Deer Pavilion.",ui\00_message\npc\base\n1403.gmd,\npc\n1403.arc,n1403.arc,2
0,,"彼女の紹介した覚者しか、エメラダさんから
魔術は習えないらしいから","Because I heard that only the Arisen she
introduced me to can learn witchcraft from Ms.
Emerada.",ui\00_message\npc\base\n1403.gmd,\npc\n1403.arc,n1403.arc,3
0,,《燐光虫の洞窟》には行ったか？,Have you been to Glowworm Cave?,ui\00_message\npc\base\n1403.gmd,\npc\n1403.arc,n1403.arc,4
0,,"危険なところなんだが、奥はまるで
星空に迷い込んだかのように美しいらしい
俺も見てみたいもんだなぁ","It's a dangerous place, but I hear it's so
beautiful in the back it's like
you're lost in a starry sky
I wish I could see it too!",ui\00_message\npc\base\n1403.gmd,\npc\n1403.arc,n1403.arc,5
0,,やぁ、何か聞きたいことでも？,"Hello, is there something you want to ask?",ui\00_message\npc\base\n1403.gmd,\npc\n1403.arc,n1403.arc,6
0,,"ミスリウの森には、悪さを働くエイプが
何匹かいるんだ","There are a few bad ape's
in the Misliw forest.",ui\00_message\npc\base\n1403.gmd,\npc\n1403.arc,n1403.arc,7
0,,"それぞれ、唸り猿、裂き猿、豚喰い猿
ってあだ名がついててね
まぁ家畜は攫うわ狩人は襲うわ
やりたいほうだいでね","They were nicknamed roaring monkeys, ripping
monkeys, and pig-eating monkeys
, respectively.
Well, they kidnap livestock and attack hunters
as much as they want.",ui\00_message\npc\base\n1403.gmd,\npc\n1403.arc,n1403.arc,8
0,,"やつらの縄張りは、廃屋が目印だ
臭ったり気味悪いところは注意した方がいい","Their territory is marked by abandoned houses.
You should be careful where it smells or looks
creepy.",ui\00_message\npc\base\n1403.gmd,\npc\n1403.arc,n1403.arc,9
0,,"オークだ戦争だって、悲観したって
どうにもできないしね
ま、なるようになるわよ！","It's orcs, it's war, it's pessimism.
And there's nothing we can do about it.
Well, it's going to happen!",ui\00_message\npc\base\n1404.gmd,\npc\n1404.arc,n1404.arc,0
0,,"難しい顔してるわね、考え事？
気にしない気にしない！","You look so difficult. Are you thinking?
I don't mind, I don't mind!",ui\00_message\npc\base\n1404.gmd,\npc\n1404.arc,n1404.arc,1
0,,"騎士様、覚者様！　頼りにしてるんだから
ほんとよ、ほんと！","Dear knight, dear Arisen!　I'm counting on you.
Really, really!",ui\00_message\npc\base\n1404.gmd,\npc\n1404.arc,n1404.arc,2
0,,あっはは！　こんにちは！,Ahaha! Good day!,ui\00_message\npc\base\n1404.gmd,\npc\n1404.arc,n1404.arc,3
0,,"オークだ戦争だって、悲観したって
どうにもできないしね
ま、なるようになるわよ！","It's orcs, it's war, it's pessimism.
And there's nothing we can do about it.
Well, it's going to happen!",ui\00_message\npc\base\n1404.gmd,\npc\n1404.arc,n1404.arc,0
0,,"難しい顔してるわね、考え事？
気にしない気にしない！","You look so difficult. Are you thinking?
I don't mind, I don't mind!",ui\00_message\npc\base\n1404.gmd,\npc\n1404.arc,n1404.arc,1
0,,"騎士様、覚者様！　頼りにしてるんだから
ほんとよ、ほんと！","Dear knight, dear savant!　I'm counting on you.
Really, really!",ui\00_message\npc\base\n1404.gmd,\npc\n1404.arc,n1404.arc,2
0,,あっはは！　こんにちは！,Ahaha! Good day!,ui\00_message\npc\base\n1404.gmd,\npc\n1404.arc,n1404.arc,3
0,,"こないだ、でかい木を切り倒そうとしたら
突然そいつが動き始めてなぁ！","The other day I was about to cut down a big tree
and all of a sudden it started moving!",ui\00_message\npc\base\n1405.gmd,\npc\n1405.arc,n1405.arc,0
0,,"エントだよ、エント！
あれは腰を抜かしたよ","It's an Ent, an Ent!
That scared the hell out of me",ui\00_message\npc\base\n1405.gmd,\npc\n1405.arc,n1405.arc,1
0,,"前に、外の川で水浴びしてたんだ
そしたらいつの間にか周りはリザードマン
だらけでなぁ！　ホント肝を冷やしたよ","I was outside taking a dip in the river
and before I knew it, there were Lizardmen
all around me!　It was really chilling!",ui\00_message\npc\base\n1405.gmd,\npc\n1405.arc,n1405.arc,2
0,,"孫のエコールは働き者のいい子なんだが
外へ出たがっててなぁ
危険な目に合わんか心配だよ","My grandson, Ecole, is a good, hard-working kid,
but
he wants to go outside.
I'm worried he's in danger.",ui\00_message\npc\base\n1405.gmd,\npc\n1405.arc,n1405.arc,3
0,,おう、なんだい旅人さん,"Hey, what's up, traveler?",ui\00_message\npc\base\n1405.gmd,\npc\n1405.arc,n1405.arc,4
0,,"森の奥にはいつの時代のか分からん
古い遺跡があるんだよ","In the depths of the forest, there is an ancient
ruins from some unknown
era",ui\00_message\npc\base\n1405.gmd,\npc\n1405.arc,n1405.arc,5
0,,"《古の祭祀場》と呼ばれててなぁ
いったい何のための場所なんだろうなぁ","It's called the ""Ancient Ritual Site"".
I wonder what on earth it's for?",ui\00_message\npc\base\n1405.gmd,\npc\n1405.arc,n1405.arc,6
0,,"そういえば以前、祭祀場の方から
ものすごい地響きがしたことがあったな――
何が起こったかは知らんが","You know, I once heard a
tremendous ground shaking from the ritual hall--
I don't know what happened.",ui\00_message\npc\base\n1405.gmd,\npc\n1405.arc,n1405.arc,7
0,,"こないだ、でかい木を切り倒そうとしたら
突然そいつが動き始めてなぁ！","The other day I was about to cut down a big tree
and all of a sudden it started moving!",ui\00_message\npc\base\n1405.gmd,\npc\n1405.arc,n1405.arc,0
0,,"エントだよ、エント！
あれは腰を抜かしたよ","It's an Ent, an Ent!
That scared the hell out of me",ui\00_message\npc\base\n1405.gmd,\npc\n1405.arc,n1405.arc,1
0,,"前に、外の川で水浴びしてたんだ
そしたらいつの間にか周りはリザードマン
だらけでなぁ！　ホント肝を冷やしたよ","I was outside taking a dip in the river
and before I knew it, there were Lizardmen
all around me!　It was really chilling!",ui\00_message\npc\base\n1405.gmd,\npc\n1405.arc,n1405.arc,2
0,,"孫のエコールは働き者のいい子なんだが
外へ出たがっててなぁ
危険な目に合わんか心配だよ","My grandson, Ecole, is a good, hard-working kid,
but
he wants to go outside.
I'm worried he's in danger.",ui\00_message\npc\base\n1405.gmd,\npc\n1405.arc,n1405.arc,3
0,,おう、なんだい旅人さん,"Hey, what's up, traveler?",ui\00_message\npc\base\n1405.gmd,\npc\n1405.arc,n1405.arc,4
0,,"森の奥にはいつの時代のか分からん
古い遺跡があるんだよ","In the depths of the forest, there is an ancient
ruins from some unknown
era",ui\00_message\npc\base\n1405.gmd,\npc\n1405.arc,n1405.arc,5
0,,"《古の祭祀場》と呼ばれててなぁ
いったい何のための場所なんだろうなぁ","It's called the ""Ancient Ritual Site"".
I wonder what on earth it's for?",ui\00_message\npc\base\n1405.gmd,\npc\n1405.arc,n1405.arc,6
0,,"そういえば以前、祭祀場の方から
ものすごい地響きがしたことがあったな――
何が起こったかは知らんが","You know, I once heard a
tremendous ground shaking from the ritual hall--
I don't know what happened.",ui\00_message\npc\base\n1405.gmd,\npc\n1405.arc,n1405.arc,7
0,,"この見張り塔登ってみた？
景色が綺麗だよ！","Have you tried climbing this watchtower?
The view is beautiful!",ui\00_message\npc\base\n1406.gmd,\npc\n1406.arc,n1406.arc,0
0,,"そのうち、あちこち旅をしたいの
この村も好きだけど、他の土地を自分で見て
歩いてみたいんだ","One of these days I'd like to travel around
I love this village, but I'd like to see the rest
of the land for myself
and walk around it.",ui\00_message\npc\base\n1406.gmd,\npc\n1406.arc,n1406.arc,1
0,,"マハル達、かくれんぼが大好きでさ
わたしも遊ぶんだけど面白いよ！
森を知らないひとがやると迷っちゃうけどね","Mahal and his friends love to play hide and seek.
I play too and it's fun!
If you don't know the forest, though, you'll get
lost.",ui\00_message\npc\base\n1406.gmd,\npc\n1406.arc,n1406.arc,2
0,,こんにちはっ！,Hello!,ui\00_message\npc\base\n1406.gmd,\npc\n1406.arc,n1406.arc,3
0,,"この見張り塔登ってみた？
景色が綺麗だよ！","Have you tried climbing this watchtower?
The view is beautiful!",ui\00_message\npc\base\n1406.gmd,\npc\n1406.arc,n1406.arc,0
0,,"そのうち、あちこち旅をしたいの
この村も好きだけど、他の土地を自分で見て
歩いてみたいんだ","One of these days I'd like to travel around
I love this village, but I'd like to see the rest
of the land for myself
and walk around it.",ui\00_message\npc\base\n1406.gmd,\npc\n1406.arc,n1406.arc,1
0,,"マハル達、かくれんぼが大好きでさ
わたしも遊ぶんだけど面白いよ！
森を知らないひとがやると迷っちゃうけどね","Mahal and his friends love to play hide and seek.
I play too and it's fun!
If you don't know the forest, though, you'll get
lost.",ui\00_message\npc\base\n1406.gmd,\npc\n1406.arc,n1406.arc,2
0,,こんにちはっ！,Hello!,ui\00_message\npc\base\n1406.gmd,\npc\n1406.arc,n1406.arc,3
0,,"うん？　覚者か
任務で来たのか？","Hm?　You're a Arisen or
on a mission?",ui\00_message\npc\base\n1407.gmd,\npc\n1407.arc,n1407.arc,0
0,,"たまに森の獣や魔物が村のすぐ近くまで
来ることがある、十分気をつけろよ","Sometimes forest beasts and demons come
very close to the village, be very careful!",ui\00_message\npc\base\n1407.gmd,\npc\n1407.arc,n1407.arc,1
0,,"われわれ白衛騎士団は、各地の衛兵として
大陸全土を守っている","We, the Knights of the White Guard, protect
the entire continent as the local guards.",ui\00_message\npc\base\n1407.gmd,\npc\n1407.arc,n1407.arc,2
0,,ここはミスリウ森林の村、リンウッドだ,This is the village of Linwood in Mysree Forest.,ui\00_message\npc\base\n1407.gmd,\npc\n1407.arc,n1407.arc,3
0,,"森には様々な魔物がいるが
中でも多いのは森小人――
フォレストゴブリン達だ","There are many different kinds of demons in the
forest,
but the most common are the forest dwarves--
forest goblins.",ui\00_message\npc\base\n1407.gmd,\npc\n1407.arc,n1407.arc,4
0,,"村の北東には、やつらの群れる
《森小人の集落》がある
できるだけ近づかんようにな","To the northeast of the village, there is a
""forest dwarves' village"" where they are huddled
Stay away from them as much as possible!",ui\00_message\npc\base\n1407.gmd,\npc\n1407.arc,n1407.arc,5
0,,"うん？　覚者か
任務で来たのか？","Hm?　You're a savant or
on a mission?",ui\00_message\npc\base\n1407.gmd,\npc\n1407.arc,n1407.arc,0
0,,"たまに森の獣や魔物が村のすぐ近くまで
来ることがある、十分気をつけろよ","Sometimes forest beasts and demons come
very close to the village, be very careful!",ui\00_message\npc\base\n1407.gmd,\npc\n1407.arc,n1407.arc,1
0,,"われわれ白衛騎士団は、各地の衛兵として
大陸全土を守っている","We, the Knights of the White Guard, protect
the entire continent as the local guards.",ui\00_message\npc\base\n1407.gmd,\npc\n1407.arc,n1407.arc,2
0,,ここはミスリウ森林の村、リンウッドだ,This is the village of Linwood in Mysree Forest.,ui\00_message\npc\base\n1407.gmd,\npc\n1407.arc,n1407.arc,3
0,,"森には様々な魔物がいるが
中でも多いのは森小人――
フォレストゴブリン達だ","There are many different kinds of demons in the
forest,
but the most common are the forest dwarves--
forest goblins.",ui\00_message\npc\base\n1407.gmd,\npc\n1407.arc,n1407.arc,4
0,,"村の北東には、やつらの群れる
《森小人の集落》がある
できるだけ近づかんようにな","To the northeast of the village, there is a
""forest dwarves' village"" where they are huddled
Stay away from them as much as possible!",ui\00_message\npc\base\n1407.gmd,\npc\n1407.arc,n1407.arc,5
0,,"ねぇねぇ、こないだぼく見たんだよ！
すっごい大きなエント！！","Hey, hey, I saw something the other day!
A very big entry!",ui\00_message\npc\base\n1408.gmd,\npc\n1408.arc,n1408.arc,0
0,,"見張り塔から眺めてたらほんとにいたんだ
でもそのあとどこかいっちゃって――
ホントだよ、ホントに見たんだって！","I was looking at it from the watchtower and it
was really there.
But then it went away...
It's true, he really saw it!",ui\00_message\npc\base\n1408.gmd,\npc\n1408.arc,n1408.arc,1
0,,"なぁ、村からずーっと離れた滝の近くに
古いお墓があるんだ
村のお墓でもないし、誰のお墓なんだろ","Hey, there's an old grave near the waterfall
that's a long way from the village
It's not a village grave, and I wonder whose
grave it is.",ui\00_message\npc\base\n1408.gmd,\npc\n1408.arc,n1408.arc,2
0,,"ねぇ、神殿から来たんでしょ！？
いいなー、ぼくも行ってみたいな！","Hey, you came from the temple!
I wish I could go there!",ui\00_message\npc\base\n1408.gmd,\npc\n1408.arc,n1408.arc,3
0,,えっ、なぁに？,What?,ui\00_message\npc\base\n1408.gmd,\npc\n1408.arc,n1408.arc,4
0,,"ねぇねぇ、こないだぼく見たんだよ！
すっごい大きなエント！！","Hey, hey, I saw something the other day!
A very big entry!",ui\00_message\npc\base\n1408.gmd,\npc\n1408.arc,n1408.arc,0
0,,"見張り塔から眺めてたらほんとにいたんだ
でもそのあとどこかいっちゃって――
ホントだよ、ホントに見たんだって！","I was looking at it from the watchtower and it
was really there.
But then it went away...
It's true, he really saw it!",ui\00_message\npc\base\n1408.gmd,\npc\n1408.arc,n1408.arc,1
0,,"なぁ、村からずーっと離れた滝の近くに
古いお墓があるんだ
村のお墓でもないし、誰のお墓なんだろ","Hey, there's an old grave near the waterfall
that's a long way from the village
It's not a village grave, and I wonder whose
grave it is.",ui\00_message\npc\base\n1408.gmd,\npc\n1408.arc,n1408.arc,2
0,,"ねぇ、神殿から来たんでしょ！？
いいなー、ぼくも行ってみたいな！","Hey, you came from the temple!
I wish I could go there!",ui\00_message\npc\base\n1408.gmd,\npc\n1408.arc,n1408.arc,3
0,,えっ、なぁに？,What?,ui\00_message\npc\base\n1408.gmd,\npc\n1408.arc,n1408.arc,4
0,,"わたしねー、大きくなったら
魔法使いになるの！","I'm going to be a
wizard when I grow up!",ui\00_message\npc\base\n1409.gmd,\npc\n1409.arc,n1409.arc,0
0,,"ねぇねぇ聞いて、前に森の家に住んでる
綺麗な女の人とお話したんだよ！
魔法使いなんだって！","Hey hey listen, I talked to a beautiful
woman who lives in a house in the forest before!
She said she's a magician!",ui\00_message\npc\base\n1409.gmd,\npc\n1409.arc,n1409.arc,1
0,,今日はかくれんぼしないのかなー、マハル達,"Aren't we playing hide-and-seek today, Mahal and
the others?",ui\00_message\npc\base\n1409.gmd,\npc\n1409.arc,n1409.arc,2
0,,こんにちは、旅人さん！,"Hello, traveler!",ui\00_message\npc\base\n1409.gmd,\npc\n1409.arc,n1409.arc,3
0,,"わたしねー、大きくなったら
魔法使いになるの！","I'm going to be a
wizard when I grow up!",ui\00_message\npc\base\n1409.gmd,\npc\n1409.arc,n1409.arc,0
0,,"ねぇねぇ聞いて、前に森の家に住んでる
綺麗な女の人とお話したんだよ！
魔法使いなんだって！","Hey hey listen, I talked to a beautiful
woman who lives in a house in the forest before!
She said she's a magician!",ui\00_message\npc\base\n1409.gmd,\npc\n1409.arc,n1409.arc,1
0,,今日はかくれんぼしないのかなー、マハル達,"Aren't we playing hide-and-seek today, Mahal and
the others?",ui\00_message\npc\base\n1409.gmd,\npc\n1409.arc,n1409.arc,2
0,,こんにちは、旅人さん！,"Hello, traveler!",ui\00_message\npc\base\n1409.gmd,\npc\n1409.arc,n1409.arc,3
0,,"エコール姉ちゃんとよく森に行くんだ！
姉ちゃん、ウサギより足早いんだぜ！","I often go to the woods with my sister Ekor!
My sister is faster than a rabbit!",ui\00_message\npc\base\n1410.gmd,\npc\n1410.arc,n1410.arc,0
0,,"へっへー
前にこっそり《燐光虫の洞窟》まで
いったんだぜ！　怒られちゃったけどな","Hehehe
I sneaked up to the Cave of the Phosphorescent
Worms
once before!　I was pissed, though.",ui\00_message\npc\base\n1410.gmd,\npc\n1410.arc,n1410.arc,1
0,,"オレも早く一人前の狩人になるんだ
リンウッドの男だからな！","I'll be a full-fledged hunter soon.
I'm a Lynnwood man!",ui\00_message\npc\base\n1410.gmd,\npc\n1410.arc,n1410.arc,2
0,,えっ、オレになんか用？,"Huh, do you need something from me?",ui\00_message\npc\base\n1410.gmd,\npc\n1410.arc,n1410.arc,3
0,,"エコール姉ちゃんとよく森に行くんだ！
姉ちゃん、ウサギより足早いんだぜ！","I often go to the woods with my sister Ekor!
My sister is faster than a rabbit!",ui\00_message\npc\base\n1410.gmd,\npc\n1410.arc,n1410.arc,0
0,,"へっへー
前にこっそり《燐光虫の洞窟》まで
いったんだぜ！　怒られちゃったけどな","Hehehe
I sneaked up to the Cave of the Phosphorescent
Worms
once before!　I was pissed, though.",ui\00_message\npc\base\n1410.gmd,\npc\n1410.arc,n1410.arc,1
0,,"オレも早く一人前の狩人になるんだ
リンウッドの男だからな！","I'll be a full-fledged hunter soon.
I'm a Lynnwood man!",ui\00_message\npc\base\n1410.gmd,\npc\n1410.arc,n1410.arc,2
0,,えっ、オレになんか用？,"Huh, do you need something from me?",ui\00_message\npc\base\n1410.gmd,\npc\n1410.arc,n1410.arc,3
0,,白竜さまのご加護があらんことを,May the blessing of the White Dragon be upon you,ui\00_message\npc\base\n1411.gmd,\npc\n1411.arc,n1411.arc,0
0,,リムの輝きは常に貴方と共に,"Even now, the Rift's glow shields you.",ui\00_message\npc\base\n1411.gmd,\npc\n1411.arc,n1411.arc,1
0,,"メンバーの再編をお考えでしたら
なんなりと","If you are thinking of reorganizing your 
party members, please do not hesitate 
to ask.",ui\00_message\npc\base\n1411.gmd,\npc\n1411.arc,n1411.arc,2
0,,旅の同伴者をお求めですか？　覚者様,"Are you looking for a travel companion, Ser
Arisen?",ui\00_message\npc\base\n1411.gmd,\npc\n1411.arc,n1411.arc,3
0,,白竜さまのご加護があらんことを,May the blessing of the White Dragon be upon you,ui\00_message\npc\base\n1411.gmd,\npc\n1411.arc,n1411.arc,0
0,,リムの輝きは常に貴方と共に,"Even now, the Rift's glow shields you.",ui\00_message\npc\base\n1411.gmd,\npc\n1411.arc,n1411.arc,1
0,,"メンバーの再編をお考えでしたら
なんなりと","If you are thinking of reorganizing your 
party members, please do not hesitate 
to ask.",ui\00_message\npc\base\n1411.gmd,\npc\n1411.arc,n1411.arc,2
0,,旅の同伴者をお求めですか？　覚者様,"Are you looking for a travel companion, Ser
Arisen?",ui\00_message\npc\base\n1411.gmd,\npc\n1411.arc,n1411.arc,3
0,,"ミスリウ一帯の案件なら
私が預かっているわ","If you're looking for a case in the Mysree area,
I can take care of it.",ui\00_message\npc\base\n1412.gmd,\npc\n1412.arc,n1412.arc,0
0,,"リンウッドは深部の森やその周辺とも
昔から交流があるの","Lynwood has a long history of contact
with the deep forest and its surroundings.",ui\00_message\npc\base\n1412.gmd,\npc\n1412.arc,n1412.arc,1
0,,"ポーン郷のカミュ様やエメラダには
よくお世話になってるしね","Camus and Emerada of the Pawn Cathedral
have taken good care of me.",ui\00_message\npc\base\n1412.gmd,\npc\n1412.arc,n1412.arc,2
0,,"洞窟や奥地に行く時は気を付けてね
トロールやエントと出くわしたら大変よ","Be careful when you travel to the caves and
backcountry.
If you run into a troll or an ent, there will be
trouble.",ui\00_message\npc\base\n1412.gmd,\npc\n1412.arc,n1412.arc,3
0,,"森が危なくなって、木材の調達も
難しくなってきたわ","The forests have become more dangerous,
and it's getting more difficult to gather wood.",ui\00_message\npc\base\n1412.gmd,\npc\n1412.arc,n1412.arc,4
0,,"もう知ってるかもしれないけど
《辺境の礎》っていうのが各地に
設置されることになったでしょう","You may already know that something called
Subcrystal is going to be installed in various
places
",ui\00_message\npc\base\n1412.gmd,\npc\n1412.arc,n1412.arc,5
0,,"今回、ミスリウの《辺境の礎》全てが
使えるようになったのよ
このことをぜひ貴方にも知らせておこうと思って！","This time, all of Mysree's ""frontier foundations""
are now available
I thought I'd let you know about this!",ui\00_message\npc\base\n1412.gmd,\npc\n1412.arc,n1412.arc,6
0,,"森の中は入り組んでいるから
迷いやすかったり移動に時間がかかりがちだけど
これで少しは楽になると思うわ","The woods are so convoluted that
it's easy to get lost or take a long time to get
around.
I think this will make things a little easier.",ui\00_message\npc\base\n1412.gmd,\npc\n1412.arc,n1412.arc,7
0,,"ちょうどいいところに来てくれたわ！
貴方に相談したいことがあったの","You've come just in time!
There's something I needed to speak with you
about.",ui\00_message\npc\base\n1412.gmd,\npc\n1412.arc,n1412.arc,8
0,,"リンウッドからミスリウ森林深部に行く
一本道があるでしょう
その途中に、""子攫いのメリーティア""と呼ばれる
ナイトメアが巣食ってしまったの","There's a single road that leads from Lynwood
to the depths of Mysree Grove.
A nightmare known as ""Maritia the Kidnapper""
has taken up residence along that road.",ui\00_message\npc\base\n1412.gmd,\npc\n1412.arc,n1412.arc,9
0,,"ナイトメアの中でも凶悪な個体で
生半可な腕では近付くことすらできないのよ
お願い、貴方に退治を頼めないかしら","It's the most vicious of the nightmares and
with my lacking skill, I can't even get close to
it.
Please, can you help me get rid of it?",ui\00_message\npc\base\n1412.gmd,\npc\n1412.arc,n1412.arc,10
0,,"退治してくれるなら出発前に
私に話しかけてちょうだい
くわしく説明するわ","If you want to exterminate them, talk to me
before you leave
and I'll explain more.",ui\00_message\npc\base\n1412.gmd,\npc\n1412.arc,n1412.arc,11
0,,"そうそう、貴方に伝えようと思っていたことがあるの
森の中にある遺跡《ミスリウ古墳墓》の封鎖を
解くことにしたのよ","That's right, I've been meaning to tell you.
I've decided to unseal those ruins in the forest,
the ""Mysree Ancient Burial Mound"".",ui\00_message\npc\base\n1412.gmd,\npc\n1412.arc,n1412.arc,12
0,,"以前から歴史研究のために解放を
望む声があったんだけど、万が一のことを考えると
封鎖しておかざるをえなかったのよね","There have been continued calls
to release it for historical research,
but not knowing what could occur, we had to keep
it sealed off.",ui\00_message\npc\base\n1412.gmd,\npc\n1412.arc,n1412.arc,13
0,,"けど、今は貴方という頼もしい覚者さんが
ミスリウに寄ってくれることだし
この機会にと思ってね！","But now that a reliable Arisen such as yourself
will be stopping by Mysree,
I couldn't miss this opportunity!",ui\00_message\npc\base\n1412.gmd,\npc\n1412.arc,n1412.arc,14
0,,"うーん、覚者さん――
ちょっと相談してもいいかしら","Hmmm, Arisen--
Could I speak with you a moment?",ui\00_message\npc\base\n1412.gmd,\npc\n1412.arc,n1412.arc,15
0,,"実は、この前封鎖を解いた
《ミスリウ古墳墓》についてなんだけど
さっそく問題が起こっちゃって――","Actually, about the
Ancient Burial Mound that was unsealed recently,
a problem has occurred right away...",ui\00_message\npc\base\n1412.gmd,\npc\n1412.arc,n1412.arc,16
0,,"あの古墳墓に入った歴史家が
魔物に襲われたらしいんだけど
どんな魔物なのかすらわからないの","It seems that the historian who entered that
ancient burial mound was attacked by
enemies, but
we don't even know what kind of enemies they are",ui\00_message\npc\base\n1412.gmd,\npc\n1412.arc,n1412.arc,17
0,,"このままじゃ謎を抱えたまま
あの古墳墓をもう一度
封鎖しないといけなくなるわ","If we leave it like this,
we will have to seal that ancient burial mound
again
while still having this mystery",ui\00_message\npc\base\n1412.gmd,\npc\n1412.arc,n1412.arc,18
0,,"貴方の力で何とかならないかしら
調査を頼めるようなら、くわしく
説明するから、もう一度私に声をかけてね","I wonder if it's possible to solve this with your
power?
If I can ask you to investigate,
I will explain in detail, so please talk to me
again",ui\00_message\npc\base\n1412.gmd,\npc\n1412.arc,n1412.arc,19
0,,"いつもリンウッドを助けてくれてありがとう
この森の住人を代表してお礼を言うわ！","Thank you for always helping Lynnwood.
I thank you on behalf of all the residents of
this forest!",ui\00_message\npc\base\n1412.gmd,\npc\n1412.arc,n1412.arc,20
0,,"私も、もっと貴方の力になりたいんだけど
物資での支援くらいしかできないから――","I'd like to help you more, too, but I can only
help you with supplies at
",ui\00_message\npc\base\n1412.gmd,\npc\n1412.arc,n1412.arc,21
0,,"せめてもの気持ちとして、もっといいものを
揃えられるように手配しておいたの
役立ててくれると嬉しいわ","At the very least, I've arranged to have
something better
I hope it helps!",ui\00_message\npc\base\n1412.gmd,\npc\n1412.arc,n1412.arc,22
0,,"リンウッドの皆がこうしてられるのも
貴方のお陰よね","Thanks to you, everyone in Lynwood is able to do
this
",ui\00_message\npc\base\n1412.gmd,\npc\n1412.arc,n1412.arc,23
0,,"私にできることなんてたかが
知れてるだろうけど、何とか恩返しするわ！
だから、今後ともよろしくね","I know there's not much I can do
but I'll try to repay you somehow!
So keep up the good work!",ui\00_message\npc\base\n1412.gmd,\npc\n1412.arc,n1412.arc,24
0,,"貴方の活躍、噂になってるわよ！
はい、今回のお礼
ぜひまたお願いね！","Your achievements are being talked about!
Yes, as thanks this time
Please let me rely on you again!",ui\00_message\npc\base\n1412.gmd,\npc\n1412.arc,n1412.arc,25
0,,"村の仕事を手伝ってくれて、ありがとう
何かお礼しないとね","Thank you for helping with the village's work,
I have to thank you for something",ui\00_message\npc\base\n1412.gmd,\npc\n1412.arc,n1412.arc,26
0,,"来てくれてありがとう！
これ、リンウッドのみんなで少しずつ
出しあって買ったの","Thanks for coming!
We all paid a little
for this one.",ui\00_message\npc\base\n1412.gmd,\npc\n1412.arc,n1412.arc,27
0,,みんなからの、日ごろの感謝の印よ,It's a symbol of our daily gratitude to everyone,ui\00_message\npc\base\n1412.gmd,\npc\n1412.arc,n1412.arc,28
0,,"ねぇ、これ、貴方に使ってもらおうと
思ってとっといたの
少しは何かの役に立つかしら","Hey, I saved this for you to use
I hope it's of some use.",ui\00_message\npc\base\n1412.gmd,\npc\n1412.arc,n1412.arc,29
0,,"こんにちは
私はエリアマスターのパトリシア
よろしくね","Hello
I'm Patricia, an Area Master
Nice to meet you",ui\00_message\npc\base\n1412.gmd,\npc\n1412.arc,n1412.arc,30
0,,"このミスリウ一帯は、木々が密生しているから
迷わないように注意してね
特に道から外れた時はカンに頼らず
かならず地図を確認するのよ","This area of Misliu is densely wooded
so be careful not to get lost
especially if you are off the path, don't rely on
your instincts
always check the map!",ui\00_message\npc\base\n1412.gmd,\npc\n1412.arc,n1412.arc,31
0,,"それと、すこしミスリウ森林の
現状について共有しておくわね","Also, I'd like to share a bit about the current
status of
in the Mysree Forest.",ui\00_message\npc\base\n1412.gmd,\npc\n1412.arc,n1412.arc,32
0,,"白竜様の力が衰えてから
森のいたるところで魔物や獣たちが
凶暴化してきているの","Since the Lord White Dragon's power waned,
demons and beasts everywhere in the forest have
become more ferocious.",ui\00_message\npc\base\n1412.gmd,\npc\n1412.arc,n1412.arc,33
0,,"今は、各所で起こった異変に
順番に対処するしかないという状況よ
特に、洞窟や水辺には注意して","Right now, we're just dealing with the anomalies
that have occurred in various places
in turn.
Be especially careful in caves and near water!",ui\00_message\npc\base\n1412.gmd,\npc\n1412.arc,n1412.arc,34
0,,"あと、あなたが信頼できる人だって
分かったら紹介したい人もいるんだけど――
それは、あなたの活躍を見てからに
させてもらうわ","I also have some people I'd like to introduce you
to if I find out
that you're someone I can trust--
I'll let you do that
after I see how well you're doing.",ui\00_message\npc\base\n1412.gmd,\npc\n1412.arc,n1412.arc,35
0,,"あ、そうだ
これ使って、大した物じゃないけど","Oh, yeah.
Use this. It's not much, but...",ui\00_message\npc\base\n1412.gmd,\npc\n1412.arc,n1412.arc,36
0,,村の仕事を手伝ってくれて、ありがとう,Thank you for helping with the village's work.,ui\00_message\npc\base\n1412.gmd,\npc\n1412.arc,n1412.arc,37
0,,"あなたのサポートができるよう
物資面で支援するわね","I'll be happy to assist you with supplies at
so that we can support you.",ui\00_message\npc\base\n1412.gmd,\npc\n1412.arc,n1412.arc,38
0,,"さっそくだけど、問題発生よ
リンウッドの北東にフォレストゴブリン達の
集落があるのは知ってる？","Quickly, we have a problem.
Did you know there is a
settlement of forest goblins northeast of
Lynnwood?",ui\00_message\npc\base\n1412.gmd,\npc\n1412.arc,n1412.arc,39
0,,"その《森小人の集落》で、連中の首領を
見かけたって報告があったの","I got a report that I saw the head of them
in that ""forest dwarves' settlement"".",ui\00_message\npc\base\n1412.gmd,\npc\n1412.arc,n1412.arc,40
0,,"森小人の長、《緑鬼グリッガ》
前はもっと森の奥地にいたはずなのに","Chief of the Forest Dwarfs, ""Griga the Green
Demon""
He used to be in a more secluded part of the
forest.",ui\00_message\npc\base\n1412.gmd,\npc\n1412.arc,n1412.arc,41
0,,"もし見かけたら、先手を打てないかしら
貴方にも気をつけておいてほしいの","If I see you, I'll see if I can get a head start.
I want you to keep an eye out too.",ui\00_message\npc\base\n1412.gmd,\npc\n1412.arc,n1412.arc,42
0,,"良い所に来たわね！
《西ミスリウ橋》の修繕がようやく終わったの","You've come to the right place!
The repairs to the West Mysree Bridge are finally
finished.",ui\00_message\npc\base\n1412.gmd,\npc\n1412.arc,n1412.arc,43
0,,"これも、あなたが村の問題解決を
手伝ってくれたお陰よ
ポーン郷との行き来が楽になるんじゃないかしら","This is all thanks to you helping
solve the village's problems
I'm sure it will make it easier to get to and
from Pawnee Township.",ui\00_message\npc\base\n1412.gmd,\npc\n1412.arc,n1412.arc,44
0,,"橋さえ通れれば、わざわざリム転移を
使うほどの距離でもなくなるからね","If you can cross the bridge, you won't have to
use Rift Teleport
for such a distance",ui\00_message\npc\base\n1412.gmd,\npc\n1412.arc,n1412.arc,45
0,,"貴方に言おうと思ってたことがあったの
村の北東、川沿いに《リンウッド地下水路》
っていう旧時代の水路があるのよ","I was going to tell you about something
there is an old time waterway along the river
northeast of the village called the Lynnwood
Underground Canal
",ui\00_message\npc\base\n1412.gmd,\npc\n1412.arc,n1412.arc,46
0,,"リザードマンが多くて危険だから、
入口を閉鎖してたんだけど、どういうわけか
行商人が入ってしまって――","There are so many Lizardmen that it's dangerous,
we had to close the entrance, but somehow
the peddlers got in and--",ui\00_message\npc\base\n1412.gmd,\npc\n1412.arc,n1412.arc,47
0,,"私が掛けていた鍵が、市販品だった
からかしら――","I think it was from
where the lock I was hanging was a commercial
one--I don't know.",ui\00_message\npc\base\n1412.gmd,\npc\n1412.arc,n1412.arc,48
0,,"救援要請があってすぐ水路に向かったん
だけど、もう姿が見えなくてね
もしかしたら近くに居るかもしれないから
少し気にしておいてほしいの","I went to the canal as soon as I got the call for
help
but I can't see him anymore
so maybe he's around
I just want you to keep an eye out for him.",ui\00_message\npc\base\n1412.gmd,\npc\n1412.arc,n1412.arc,49
0,,結局彼ら、どうなったのかしら――,I wonder what happened to them in the end?,ui\00_message\npc\base\n1412.gmd,\npc\n1412.arc,n1412.arc,50
0,,"貴方の活躍、噂になってるわよ！
これからもお願いね！","Word is getting out about your success!
Keep up the good work!",ui\00_message\npc\base\n1412.gmd,\npc\n1412.arc,n1412.arc,51
0,,"物資の支援くらいしか報いられないから
私の方でも別の品が手に入らないか
当たってみたの
少しでも助けになればいいんだけど","I can only repay with support for supplies
When I'm not other stuff in my own way
I tried hitting it
If I can help even a little bit",ui\00_message\npc\base\n1412.gmd,\npc\n1412.arc,n1412.arc,52
0,,"そうだわ！
ちょうど貴方に紹介したい人がいるのよ","Yes!
I have someone I want to introduce to you",ui\00_message\npc\base\n1412.gmd,\npc\n1412.arc,n1412.arc,53
0,,"その人の名はエメラダ
リンウッドの南、《森の一軒家》にいる女性よ","Her name is Emerada
She is a woman in the south of Lynwood, in the
""Lone House in the Forest""",ui\00_message\npc\base\n1412.gmd,\npc\n1412.arc,n1412.arc,54
0,,"彼女は私の友人なんだけど
実は、彼女は神殿では非公式の職
《ソーサラー》の師でもあるの","She is my friend
Actually, she is an unofficial job in the
cathedral
She is also a teacher of the ""Sorcerer""",ui\00_message\npc\base\n1412.gmd,\npc\n1412.arc,n1412.arc,55
0,,"私が見込みがあると思った覚者を
たまに紹介しているの
貴方なら、きっと魔術を良い事に使ってくれる
――そう思ってね","I occasionally introduce an Arisen that I think
has potential
I'm sure you'll use your magic for good.
--that's what I'm thinking!",ui\00_message\npc\base\n1412.gmd,\npc\n1412.arc,n1412.arc,56
0,,"話は通しておくから、その気があれば
エメラダと会ってみて
彼女の家の場所が分からなければ
《スポット情報》で確認するといいわ","I'll talk you through it, and if you're so
inclined, you can meet with Emelada at
If you don't know where her house is, you can
check it out at
《Spot Information》.",ui\00_message\npc\base\n1412.gmd,\npc\n1412.arc,n1412.arc,57
0,,"ちょっとまずい状況になったの
森に、腐肉が散乱する廃屋がいくつか
あるのは知ってるかしら","I'm in a bit of a bad situation
I wonder if you know that there are some
abandoned houses in the forest
that are littered with carrion.",ui\00_message\npc\base\n1412.gmd,\npc\n1412.arc,n1412.arc,58
0,,"あそこはそれぞれ、凶暴なエイプ達の縄張りに
なっててね――
だいぶ前に追い払ったのだけど
いつの間にか戻ってきたらしいのよ","Each of those places has become the turf of the
vicious apes
--
we chased them away a long time ago, but
they've been back for some time now.",ui\00_message\npc\base\n1412.gmd,\npc\n1412.arc,n1412.arc,59
0,,"猿達は、それぞれ
《唸り猿》《裂き猿》《豚喰い猿》って
呼ばれてるわ","The monkeys are called
""snarling monkeys,"" ""ripping monkeys,"" and
""pig-eating monkeys,""
respectively.",ui\00_message\npc\base\n1412.gmd,\npc\n1412.arc,n1412.arc,60
0,,"森に３か所ある廃屋が彼らのねぐらだから
近くを通る時は注意して
村のみんなにも伝えなきゃ","There are three abandoned houses in the forest
that serve as their nests, so be careful when
passing by
, and make sure to let everyone in the village
know
",ui\00_message\npc\base\n1412.gmd,\npc\n1412.arc,n1412.arc,61
0,,"――ちょっと聞いてくれる？
《ミスリウ鍾乳洞》っていう、この森で最も深く
危険な巨大洞窟があるんだけど","--Can I have your attention, please?
There is a huge cave called ""Mysree Limestone
Cave"", the deepest and most dangerous cave in this
forest.",ui\00_message\npc\base\n1412.gmd,\npc\n1412.arc,n1412.arc,62
0,,"少し前からその周辺で、恐ろしい獣の
唸り声や地響きがするようになってね","Not long ago, I started hearing the
roar of a terrible beast in that neighborhood,
and the earth shaking.",ui\00_message\npc\base\n1412.gmd,\npc\n1412.arc,n1412.arc,63
0,,"調査に行ってくれた騎士団が
まだ戻らないのよ――","The Knights who went to investigate
still haven't come back--",ui\00_message\npc\base\n1412.gmd,\npc\n1412.arc,n1412.arc,64
0,,"神殿にも救援要請を出しているんだけど
覚者隊はオークとの戦いでなかなか
手が回らないらしくて","I've also sent a request for help to the Temple,
but
the Sentinel Corps is having a hard time
fighting the orcs.",ui\00_message\npc\base\n1412.gmd,\npc\n1412.arc,n1412.arc,65
0,,"そこで、相談なんだけど
貴方に確認を頼めないかしら
お願い――、力を貸してちょうだい","So, I was wondering if I could ask you to check
please--help me out.",ui\00_message\npc\base\n1412.gmd,\npc\n1412.arc,n1412.arc,66
0,,"リンウッドの皆がこうしていられるのも
貴方のお陰よね","Everyone in Lynnwood is alive and well because of
you
",ui\00_message\npc\base\n1412.gmd,\npc\n1412.arc,n1412.arc,67
0,,"私にできることなんてたかだか
知れてるだろうけど、何とか恩返しするわ
補給支援の仕入れ、張り込んだんだから！","There's not much I can do
you know, but I'll return the favor somehow.
I've stocked up on supply support and staked it
out!",ui\00_message\npc\base\n1412.gmd,\npc\n1412.arc,n1412.arc,68
0,,"今後ともよろしくね
ミスリウの勇者さん","Keep up the good work.
Mysree's Braveheart",ui\00_message\npc\base\n1412.gmd,\npc\n1412.arc,n1412.arc,69
0,,貴方にお願いしたいことがあるの,I need you to do something for me.,ui\00_message\npc\base\n1412.gmd,\npc\n1412.arc,n1412.arc,70
0,,"――《古の祭祀場》
あの遺跡に、森にいるのとは異なる
エントが出るようになったらしいの","――《Ancient Place of Rituals》
It seems that Ents have started appearing in that
ancient ritual site, different from those in the
forest.",ui\00_message\npc\base\n1412.gmd,\npc\n1412.arc,n1412.arc,71
0,,"――悪いことの前兆でなければ
いいんだけど","-- if it's not a sign of bad things, it's fine.",ui\00_message\npc\base\n1412.gmd,\npc\n1412.arc,n1412.arc,72
0,,"少し気になることがあるの
あなたに詳しい調査を頼めないかしら
準備ができたら、もう一度声をかけてちょうだい","I'm a little concerned about something
I wonder if I could ask you to do some further
research
When you're ready, give me a shout again.",ui\00_message\npc\base\n1412.gmd,\npc\n1412.arc,n1412.arc,73
0,,"ミスリウ一帯の案件なら
私が預かっているわ","If you're looking for a case in the Mysree area,
I can take care of it.",ui\00_message\npc\base\n1412.gmd,\npc\n1412.arc,n1412.arc,0
0,,"リンウッドは深部の森やその周辺とも
昔から交流があるの","Lynwood has a long history of contact with the
deep forest and its surroundings.",ui\00_message\npc\base\n1412.gmd,\npc\n1412.arc,n1412.arc,1
0,,"ポーン郷のカミュ様やエメラダには
よくお世話になってるしね","Camus and Emerada of the Pawn Cathedral have
taken good care of me.",ui\00_message\npc\base\n1412.gmd,\npc\n1412.arc,n1412.arc,2
0,,"洞窟や奥地に行く時は気を付けてね
トロールやエントと出くわしたら大変よ","Be careful when you travel to the caves and
backcountry.
If you run into a troll or an ent, there will be
trouble.",ui\00_message\npc\base\n1412.gmd,\npc\n1412.arc,n1412.arc,3
0,,"森が危なくなって、木材の調達も
難しくなってきたわ","The forests have become more dangerous, and it's
getting more difficult to gather wood.",ui\00_message\npc\base\n1412.gmd,\npc\n1412.arc,n1412.arc,4
0,,"もう知ってるかもしれないけど
《辺境の礎》っていうのが各地に
設置されることになったでしょう","You may already know that something called
Subcrystal is going to be installed in various
places
",ui\00_message\npc\base\n1412.gmd,\npc\n1412.arc,n1412.arc,5
0,,"今回、ミスリウの《辺境の礎》全てが
使えるようになったのよ
このことをぜひ貴方にも知らせておこうと思って！","This time, all of Mysree's ""frontier foundations""
are now available
I thought I'd let you know about this!",ui\00_message\npc\base\n1412.gmd,\npc\n1412.arc,n1412.arc,6
0,,"森の中は入り組んでいるから
迷いやすかったり移動に時間がかかりがちだけど
これで少しは楽になると思うわ","The woods are so convoluted that
it's easy to get lost or take a long time to get
around.
I think this will make things a little easier.",ui\00_message\npc\base\n1412.gmd,\npc\n1412.arc,n1412.arc,7
0,,"ちょうどいいところに来てくれたわ！
貴方に相談したいことがあったの","You've come just in time!
There's something I needed to speak with you
about.",ui\00_message\npc\base\n1412.gmd,\npc\n1412.arc,n1412.arc,8
0,,"リンウッドからミスリウ森林深部に行く
一本道があるでしょう
その途中に、""子攫いのメリーティア""と呼ばれる
ナイトメアが巣食ってしまったの","There's a single road that leads from Lynwood to
the depths of Mysree Grove.
A nightmare known as ""Maritia the Kidnapper"" has
taken up residence along that road.",ui\00_message\npc\base\n1412.gmd,\npc\n1412.arc,n1412.arc,9
0,,"ナイトメアの中でも凶悪な個体で
生半可な腕では近付くことすらできないのよ
お願い、貴方に退治を頼めないかしら","It's the most vicious of the nightmares and with
my lacking skill, I can't even get close to it.
Please, can you help me get rid of it?",ui\00_message\npc\base\n1412.gmd,\npc\n1412.arc,n1412.arc,10
0,,"退治してくれるなら出発前に
私に話しかけてちょうだい
くわしく説明するわ","If you want to exterminate them, talk to me
before you leave
and I'll explain more.",ui\00_message\npc\base\n1412.gmd,\npc\n1412.arc,n1412.arc,11
0,,"そうそう、貴方に伝えようと思っていたことがあるの
森の中にある遺跡《ミスリウ古墳墓》の封鎖を
解くことにしたのよ","That's right, I've been meaning to tell you.
I've decided to unseal those ruins in the forest,
the Mysree ""Ancient Burial Mound"".",ui\00_message\npc\base\n1412.gmd,\npc\n1412.arc,n1412.arc,12
0,,"以前から歴史研究のために解放を
望む声があったんだけど、万が一のことを考えると
封鎖しておかざるをえなかったのよね","There have been continued calls to open it for
historical research, but not knowing what could
occur, we had to keep it sealed off.",ui\00_message\npc\base\n1412.gmd,\npc\n1412.arc,n1412.arc,13
0,,"けど、今は貴方という頼もしい覚者さんが
ミスリウに寄ってくれることだし
この機会にと思ってね！","But now that a reliable Arisen such as yourself
will be stopping by Mysree, I couldn't miss this
opportunity!",ui\00_message\npc\base\n1412.gmd,\npc\n1412.arc,n1412.arc,14
0,,"うーん、覚者さん――
ちょっと相談してもいいかしら","Hmmm, Arisen--
Could I speak with you a moment?",ui\00_message\npc\base\n1412.gmd,\npc\n1412.arc,n1412.arc,15
0,,"実は、この前封鎖を解いた
《ミスリウ古墳墓》についてなんだけど
さっそく問題が起こっちゃって――","Actually, about the
Ancient Burial Mound that was unsealed recently,
a problem has occurred right away...",ui\00_message\npc\base\n1412.gmd,\npc\n1412.arc,n1412.arc,16
0,,"あの古墳墓に入った歴史家が
魔物に襲われたらしいんだけど
どんな魔物なのかすらわからないの","It seems that the historian who entered that
ancient burial mound was attacked by
enemies, but
we don't even know what kind of enemies they are",ui\00_message\npc\base\n1412.gmd,\npc\n1412.arc,n1412.arc,17
0,,"このままじゃ謎を抱えたまま
あの古墳墓をもう一度
封鎖しないといけなくなるわ","If we leave it like this,
we will have to seal that ancient burial mound
again
while still having this mystery",ui\00_message\npc\base\n1412.gmd,\npc\n1412.arc,n1412.arc,18
0,,"貴方の力で何とかならないかしら
調査を頼めるようなら、くわしく
説明するから、もう一度私に声をかけてね","I wonder if it's possible to solve this with your
power?
If I can ask you to investigate,
I will explain in detail, so please talk to me
again",ui\00_message\npc\base\n1412.gmd,\npc\n1412.arc,n1412.arc,19
0,,"いつもリンウッドを助けてくれてありがとう
この森の住人を代表してお礼を言うわ！","Thank you for always helping Lynnwood.
I thank you on behalf of all the residents of
this forest!",ui\00_message\npc\base\n1412.gmd,\npc\n1412.arc,n1412.arc,20
0,,"私も、もっと貴方の力になりたいんだけど
物資での支援くらいしかできないから――","I'd like to help you more, too, but I can only
help you with supplies at
",ui\00_message\npc\base\n1412.gmd,\npc\n1412.arc,n1412.arc,21
0,,"せめてもの気持ちとして、もっといいものを
揃えられるように手配しておいたの
役立ててくれると嬉しいわ","At the very least, I've arranged to have
something better
I hope it helps!",ui\00_message\npc\base\n1412.gmd,\npc\n1412.arc,n1412.arc,22
0,,"リンウッドの皆がこうしてられるのも
貴方のお陰よね","Thanks to you, everyone in Lynwood is able to do
this
",ui\00_message\npc\base\n1412.gmd,\npc\n1412.arc,n1412.arc,23
0,,"私にできることなんてたかが
知れてるだろうけど、何とか恩返しするわ！
だから、今後ともよろしくね","I know there's not much I can do
but I'll try to repay you somehow!
So keep up the good work!",ui\00_message\npc\base\n1412.gmd,\npc\n1412.arc,n1412.arc,24
0,,"貴方の活躍、噂になってるわよ！
はい、今回のお礼
ぜひまたお願いね！","Your achievements are being talked about!
Yes, as thanks this time
Please let me rely on you again!",ui\00_message\npc\base\n1412.gmd,\npc\n1412.arc,n1412.arc,25
0,,"村の仕事を手伝ってくれて、ありがとう
何かお礼しないとね","Thank you for helping with the village's work,
I have to thank you for something",ui\00_message\npc\base\n1412.gmd,\npc\n1412.arc,n1412.arc,26
0,,"来てくれてありがとう！
これ、リンウッドのみんなで少しずつ
出しあって買ったの","Thanks for coming!
We all paid a little
for this one.",ui\00_message\npc\base\n1412.gmd,\npc\n1412.arc,n1412.arc,27
0,,みんなからの、日ごろの感謝の印よ,It's a symbol of our daily gratitude to everyone,ui\00_message\npc\base\n1412.gmd,\npc\n1412.arc,n1412.arc,28
0,,"ねぇ、これ、貴方に使ってもらおうと
思ってとっといたの
少しは何かの役に立つかしら","Hey, I saved this for you to use
I hope it's of some use.",ui\00_message\npc\base\n1412.gmd,\npc\n1412.arc,n1412.arc,29
0,,"こんにちは
私はエリアマスターのパトリシア
よろしくね","Hello
I'm Patricia, an Area Master
Nice to meet you",ui\00_message\npc\base\n1412.gmd,\npc\n1412.arc,n1412.arc,30
0,,"このミスリウ一帯は、木々が密生しているから
迷わないように注意してね
特に道から外れた時はカンに頼らず
かならず地図を確認するのよ","This area of Misliu is densely wooded
so be careful not to get lost
especially if you are off the path, don't rely on
your instincts
always check the map!",ui\00_message\npc\base\n1412.gmd,\npc\n1412.arc,n1412.arc,31
0,,"それと、すこしミスリウ森林の
現状について共有しておくわね","Also, I'd like to share a bit about the current
status of
in the Mysree Forest.",ui\00_message\npc\base\n1412.gmd,\npc\n1412.arc,n1412.arc,32
0,,"白竜様の力が衰えてから
森のいたるところで魔物や獣たちが
凶暴化してきているの","Since Master White Dragon's power waned,
demons and beasts everywhere in the forest have
become
more ferocious.",ui\00_message\npc\base\n1412.gmd,\npc\n1412.arc,n1412.arc,33
0,,"今は、各所で起こった異変に
順番に対処するしかないという状況よ
特に、洞窟や水辺には注意して","Right now, we're just dealing with the anomalies
that have occurred in various places
in turn.
Be especially careful in caves and near water!",ui\00_message\npc\base\n1412.gmd,\npc\n1412.arc,n1412.arc,34
0,,"あと、あなたが信頼できる人だって
分かったら紹介したい人もいるんだけど――
それは、あなたの活躍を見てからに
させてもらうわ","I also have some people I'd like to introduce you
to if I find out
that you're someone I can trust--
I'll let you do that
after I see how well you're doing.",ui\00_message\npc\base\n1412.gmd,\npc\n1412.arc,n1412.arc,35
0,,"あ、そうだ
これ使って、大した物じゃないけど","Oh, yeah.
Use this. It's not much, but...",ui\00_message\npc\base\n1412.gmd,\npc\n1412.arc,n1412.arc,36
0,,村の仕事を手伝ってくれて、ありがとう,Thank you for helping with the village's work.,ui\00_message\npc\base\n1412.gmd,\npc\n1412.arc,n1412.arc,37
0,,"あなたのサポートができるよう
物資面で支援するわね","I'll be happy to assist you with supplies at
so that we can support you.",ui\00_message\npc\base\n1412.gmd,\npc\n1412.arc,n1412.arc,38
0,,"さっそくだけど、問題発生よ
リンウッドの北東にフォレストゴブリン達の
集落があるのは知ってる？","Quickly, we have a problem.
Did you know there is a
settlement of forest goblins northeast of
Lynnwood?",ui\00_message\npc\base\n1412.gmd,\npc\n1412.arc,n1412.arc,39
0,,"その《森小人の集落》で、連中の首領を
見かけたって報告があったの","I got a report that I saw the head of them
in that ""forest dwarves' settlement"".",ui\00_message\npc\base\n1412.gmd,\npc\n1412.arc,n1412.arc,40
0,,"森小人の長、《緑鬼グリッガ》
前はもっと森の奥地にいたはずなのに","Chief of the Forest Dwarfs, ""Griga the Green
Demon""
He used to be in a more secluded part of the
forest.",ui\00_message\npc\base\n1412.gmd,\npc\n1412.arc,n1412.arc,41
0,,"もし見かけたら、先手を打てないかしら
貴方にも気をつけておいてほしいの","If I see you, I'll see if I can get a head start.
I want you to keep an eye out too.",ui\00_message\npc\base\n1412.gmd,\npc\n1412.arc,n1412.arc,42
0,,"良い所に来たわね！
《西ミスリウ橋》の修繕がようやく終わったの","You've come to the right place!
The repairs to the West Mysree Bridge are finally
finished.",ui\00_message\npc\base\n1412.gmd,\npc\n1412.arc,n1412.arc,43
0,,"これも、あなたが村の問題解決を
手伝ってくれたお陰よ
ポーン郷との行き来が楽になるんじゃないかしら","This is all thanks to you helping
solve the village's problems
I'm sure it will make it easier to get to and
from Pawnee Township.",ui\00_message\npc\base\n1412.gmd,\npc\n1412.arc,n1412.arc,44
0,,"橋さえ通れれば、わざわざリム転移を
使うほどの距離でもなくなるからね","If you can cross the bridge, you won't have to
use Rift Teleport
for such a distance",ui\00_message\npc\base\n1412.gmd,\npc\n1412.arc,n1412.arc,45
0,,"貴方に言おうと思ってたことがあったの
村の北東、川沿いに《リンウッド地下水路》
っていう旧時代の水路があるのよ","I was going to tell you about something
there is an old time waterway along the river
northeast of the village called the Lynnwood
Underground Canal
",ui\00_message\npc\base\n1412.gmd,\npc\n1412.arc,n1412.arc,46
0,,"リザードマンが多くて危険だから、
入口を閉鎖してたんだけど、どういうわけか
行商人が入ってしまって――","There are so many Lizardmen that it's dangerous,
we had to close the entrance, but somehow
the peddlers got in and--",ui\00_message\npc\base\n1412.gmd,\npc\n1412.arc,n1412.arc,47
0,,"私が掛けていた鍵が、市販品だった
からかしら――","I think it was from
where the lock I was hanging was a commercial
one--I don't know.",ui\00_message\npc\base\n1412.gmd,\npc\n1412.arc,n1412.arc,48
0,,"救援要請があってすぐ水路に向かったん
だけど、もう姿が見えなくてね
もしかしたら近くに居るかもしれないから
少し気にしておいてほしいの","I went to the canal as soon as I got the call for
help
but I can't see him anymore
so maybe he's around
I just want you to keep an eye out for him.",ui\00_message\npc\base\n1412.gmd,\npc\n1412.arc,n1412.arc,49
0,,結局彼ら、どうなったのかしら――,I wonder what happened to them in the end?,ui\00_message\npc\base\n1412.gmd,\npc\n1412.arc,n1412.arc,50
0,,"貴方の活躍、噂になってるわよ！
これからもお願いね！","Word is getting out about your success!
Keep up the good work!",ui\00_message\npc\base\n1412.gmd,\npc\n1412.arc,n1412.arc,51
0,,"物資の支援くらいしか報いられないから
私の方でも別の品が手に入らないか
当たってみたの
少しでも助けになればいいんだけど","I can only repay with support for supplies
When I'm not other stuff in my own way
I tried hitting it
If I can help even a little bit",ui\00_message\npc\base\n1412.gmd,\npc\n1412.arc,n1412.arc,52
0,,"そうだわ！
ちょうど貴方に紹介したい人がいるのよ","Yes!
I have someone I want to introduce to you",ui\00_message\npc\base\n1412.gmd,\npc\n1412.arc,n1412.arc,53
0,,"その人の名はエメラダ
リンウッドの南、《森の一軒家》にいる女性よ","Her name is Emerada
She is a woman in the south of Lynwood, in the
""Lone House in the Forest""",ui\00_message\npc\base\n1412.gmd,\npc\n1412.arc,n1412.arc,54
0,,"彼女は私の友人なんだけど
実は、彼女は神殿では非公式の職
《ソーサラー》の師でもあるの","She is my friend
Actually, she is an unofficial job in the
cathedral
She is also a teacher of the ""Sorcerer""",ui\00_message\npc\base\n1412.gmd,\npc\n1412.arc,n1412.arc,55
0,,"私が見込みがあると思った覚者を
たまに紹介しているの
貴方なら、きっと魔術を良い事に使ってくれる
――そう思ってね","I occasionally introduce an Arisen that I think
has potential
I'm sure you'll use your magic for good.
--that's what I'm thinking!",ui\00_message\npc\base\n1412.gmd,\npc\n1412.arc,n1412.arc,56
0,,"話は通しておくから、その気があれば
エメラダと会ってみて
彼女の家の場所が分からなければ
《スポット情報》で確認するといいわ","I'll talk you through it, and if you're so
inclined, you can meet with Emelada at
If you don't know where her house is, you can
check it out at
《Spot Information》.",ui\00_message\npc\base\n1412.gmd,\npc\n1412.arc,n1412.arc,57
0,,"ちょっとまずい状況になったの
森に、腐肉が散乱する廃屋がいくつか
あるのは知ってるかしら","I'm in a bit of a bad situation
I wonder if you know that there are some
abandoned houses in the forest
that are littered with carrion.",ui\00_message\npc\base\n1412.gmd,\npc\n1412.arc,n1412.arc,58
0,,"あそこはそれぞれ、凶暴なエイプ達の縄張りに
なっててね――
だいぶ前に追い払ったのだけど
いつの間にか戻ってきたらしいのよ","Each of those places has become the turf of the
vicious apes
--
we chased them away a long time ago, but
they've been back for some time now.",ui\00_message\npc\base\n1412.gmd,\npc\n1412.arc,n1412.arc,59
0,,"猿達は、それぞれ
《唸り猿》《裂き猿》《豚喰い猿》って
呼ばれてるわ","The monkeys are called
""snarling monkeys,"" ""ripping monkeys,"" and
""pig-eating monkeys,""
respectively.",ui\00_message\npc\base\n1412.gmd,\npc\n1412.arc,n1412.arc,60
0,,"森に３か所ある廃屋が彼らのねぐらだから
近くを通る時は注意して
村のみんなにも伝えなきゃ","There are three abandoned houses in the forest
that serve as their nests, so be careful when
passing by
, and make sure to let everyone in the village
know
",ui\00_message\npc\base\n1412.gmd,\npc\n1412.arc,n1412.arc,61
0,,"――ちょっと聞いてくれる？
《ミスリウ鍾乳洞》っていう、この森で最も深く
危険な巨大洞窟があるんだけど","--Can I have your attention, please?
There is a huge cave called ""Mysree Limestone
Cave"", the deepest and most dangerous cave in this
forest.",ui\00_message\npc\base\n1412.gmd,\npc\n1412.arc,n1412.arc,62
0,,"少し前からその周辺で、恐ろしい獣の
唸り声や地響きがするようになってね","Not long ago, I started hearing the
roar of a terrible beast in that neighborhood,
and the earth shaking.",ui\00_message\npc\base\n1412.gmd,\npc\n1412.arc,n1412.arc,63
0,,"調査に行ってくれた騎士団が
まだ戻らないのよ――","The Knights who went to investigate
still haven't come back--",ui\00_message\npc\base\n1412.gmd,\npc\n1412.arc,n1412.arc,64
0,,"神殿にも救援要請を出しているんだけど
覚者隊はオークとの戦いでなかなか
手が回らないらしくて","I've also sent a request for help to the Temple,
but
the Sentinel Corps is having a hard time
fighting the orcs.",ui\00_message\npc\base\n1412.gmd,\npc\n1412.arc,n1412.arc,65
0,,"そこで、相談なんだけど
貴方に確認を頼めないかしら
お願い――、力を貸してちょうだい","So, I was wondering if I could ask you to check
please--help me out.",ui\00_message\npc\base\n1412.gmd,\npc\n1412.arc,n1412.arc,66
0,,"リンウッドの皆がこうしていられるのも
貴方のお陰よね","Everyone in Lynnwood is alive and well because of
you
",ui\00_message\npc\base\n1412.gmd,\npc\n1412.arc,n1412.arc,67
0,,"私にできることなんてたかだか
知れてるだろうけど、何とか恩返しするわ
補給支援の仕入れ、張り込んだんだから！","There's not much I can do
you know, but I'll return the favor somehow.
I've stocked up on supply support and staked it
out!",ui\00_message\npc\base\n1412.gmd,\npc\n1412.arc,n1412.arc,68
0,,"今後ともよろしくね
ミスリウの勇者さん","Keep up the good work.
Mysree's Braveheart",ui\00_message\npc\base\n1412.gmd,\npc\n1412.arc,n1412.arc,69
0,,貴方にお願いしたいことがあるの,I need you to do something for me.,ui\00_message\npc\base\n1412.gmd,\npc\n1412.arc,n1412.arc,70
0,,"――《古の祭祀場》
あの遺跡に、森にいるのとは異なる
エントが出るようになったらしいの","――《Ancient Place of Rituals》
It seems that Ents have started appearing in that
ancient ritual site, different from those in the
forest.",ui\00_message\npc\base\n1412.gmd,\npc\n1412.arc,n1412.arc,71
0,,"――悪いことの前兆でなければ
いいんだけど","-- if it's not a sign of bad things, it's fine.",ui\00_message\npc\base\n1412.gmd,\npc\n1412.arc,n1412.arc,72
0,,"少し気になることがあるの
あなたに詳しい調査を頼めないかしら
準備ができたら、もう一度声をかけてちょうだい","I'm a little concerned about something
I wonder if I could ask you to do some further
research
When you're ready, give me a shout again.",ui\00_message\npc\base\n1412.gmd,\npc\n1412.arc,n1412.arc,73
0,,"小さな村だが、旅の準備くらいは整えられる
必要なことがあれば言ってくれ","It's a small village, but I can at least get you
ready for your trip.
Let me know if you need anything else.",ui\00_message\npc\base\n1500.gmd,\npc\n1500.arc,n1500.arc,0
0,,"休んでいくか？
谷道は慣れないうちは堪えるだろう","You want to take a break?
The valley road will take some getting used to.",ui\00_message\npc\base\n1500.gmd,\npc\n1500.arc,n1500.arc,1
0,,"ここは他の村との行き来が厳しくてな
物資の補給も思うようにいっていない","It's hard to get to and from the other villages
here
and supplies are not coming in as fast as we
would like.",ui\00_message\npc\base\n1500.gmd,\npc\n1500.arc,n1500.arc,2
0,,"もし手伝ってもらえるなら、奥にいる
ヘイデンに話を聞いてみてくれ","If you can help, talk to Hayden at
in the back.",ui\00_message\npc\base\n1500.gmd,\npc\n1500.arc,n1500.arc,3
0,,"休憩なら
<VAL PRICE_INN>いただくが、どうする？
疲れは溜めないほうがいいぞ","If you need a break, I'll take
<VAL PRICE_INN>, what do you say?
You better not be tired.",ui\00_message\npc\base\n1500.gmd,\npc\n1500.arc,n1500.arc,4
0,,はい,Yes,ui\00_message\npc\base\n1500.gmd,\npc\n1500.arc,n1500.arc,5
0,,いいえ,No,ui\00_message\npc\base\n1500.gmd,\npc\n1500.arc,n1500.arc,6
0,,"《弱化の治療》なら
<VAL PRICE_WEAK>いただこう、どうかね？","I'll take <VAL PRICE_WEAK>for the ""weakening
cure"", how about that?",ui\00_message\npc\base\n1500.gmd,\npc\n1500.arc,n1500.arc,7
0,,はい,Yes,ui\00_message\npc\base\n1500.gmd,\npc\n1500.arc,n1500.arc,8
0,,いいえ,No,ui\00_message\npc\base\n1500.gmd,\npc\n1500.arc,n1500.arc,9
0,,"うむ、《弱化の治療》は不要のようだな
必要になればまた言ってくれ","Mm, looks like you don't need the ""weakening cure""
Let me know if you need it again.",ui\00_message\npc\base\n1500.gmd,\npc\n1500.arc,n1500.arc,10
0,,ジンゲンへようこそ、旅の方,"Welcome to Zingen, traveler!",ui\00_message\npc\base\n1500.gmd,\npc\n1500.arc,n1500.arc,11
0,,"ああ、休憩なら空いてるベッドを好きに使うといい
ここが何とかやれているのもお前さんの
おかげだからな、休むかね？","Oh, and if you need a break, you can use any
available bed.
The only reason this place is still going strong
is because of you.
Want to take a break?",ui\00_message\npc\base\n1500.gmd,\npc\n1500.arc,n1500.arc,12
0,,はい,Yes,ui\00_message\npc\base\n1500.gmd,\npc\n1500.arc,n1500.arc,13
0,,いいえ,No,ui\00_message\npc\base\n1500.gmd,\npc\n1500.arc,n1500.arc,14
0,,"ジンゲンへようこそ
――こんな状況になっても
ここを気にかけてくれるとは","Welcome to Jingen
--I'm so glad you care about this place
even in this situation.",ui\00_message\npc\base\n1500.gmd,\npc\n1500.arc,n1500.arc,15
0,,"ここは魔物も出るし、何より不便だ
どこか平穏に暮らせる場所に引っ越したい――
そう言い続けて、結局ジンゲンで人生を
終えることになるなんて","This place has demons and is inconvenient above
all.
I want to move somewhere where I can live
peacefully...
I can't believe I kept saying that and ended up
ending my life
in Jingen.",ui\00_message\npc\base\n1500.gmd,\npc\n1500.arc,n1500.arc,16
0,,"年寄りが騒いだところで
何も変わらんよ
どうなろうと、静かに待つしかない","No matter how much the elderly complain,
nothing will change
Whatever happens, all we can do is wait quietly",ui\00_message\npc\base\n1500.gmd,\npc\n1500.arc,n1500.arc,17
0,,"ここまで来て疲れたろう
せめて旅立ちの時間まで
ゆっくり休んでいくといい","I'm sure you're tired after coming all this way
at least until it's time to leave
to get some rest.",ui\00_message\npc\base\n1500.gmd,\npc\n1500.arc,n1500.arc,18
0,,"小さな村だが、旅の準備くらいは整えられる
必要なことがあれば言ってくれ","It's a small village, but I can at least get you
ready for your trip.
Let me know if you need anything else.",ui\00_message\npc\base\n1500.gmd,\npc\n1500.arc,n1500.arc,0
0,,"休んでいくか？
谷道は慣れないうちは堪えるだろう","You want to take a break?
The valley road will take some getting used to.",ui\00_message\npc\base\n1500.gmd,\npc\n1500.arc,n1500.arc,1
0,,"ここは他の村との行き来が厳しくてな
物資の補給も思うようにいっていない","It's hard to get to and from the other villages
here
and supplies are not coming in as fast as we
would like.",ui\00_message\npc\base\n1500.gmd,\npc\n1500.arc,n1500.arc,2
0,,"もし手伝ってもらえるなら、奥にいる
ヘイデンに話を聞いてみてくれ","If you can help, talk to Hayden at
in the back.",ui\00_message\npc\base\n1500.gmd,\npc\n1500.arc,n1500.arc,3
0,,"休憩なら
<VAL PRICE_INN>いただくが、どうする？
疲れは溜めないほうがいいぞ","If you need a break, I'll take
<VAL PRICE_INN>, what do you say?
You better not be tired.",ui\00_message\npc\base\n1500.gmd,\npc\n1500.arc,n1500.arc,4
0,,はい,Yes,ui\00_message\npc\base\n1500.gmd,\npc\n1500.arc,n1500.arc,5
0,,いいえ,No,ui\00_message\npc\base\n1500.gmd,\npc\n1500.arc,n1500.arc,6
0,,"《弱化の治療》なら
<VAL PRICE_WEAK>いただこう、どうかね？","I'll take <VAL PRICE_WEAK>for the ""weakening
cure"", how about that?",ui\00_message\npc\base\n1500.gmd,\npc\n1500.arc,n1500.arc,7
0,,はい,Yes,ui\00_message\npc\base\n1500.gmd,\npc\n1500.arc,n1500.arc,8
0,,いいえ,No,ui\00_message\npc\base\n1500.gmd,\npc\n1500.arc,n1500.arc,9
0,,"うむ、《弱化の治療》は不要のようだな
必要になればまた言ってくれ","Mm, looks like you don't need the ""weakening cure""
Let me know if you need it again.",ui\00_message\npc\base\n1500.gmd,\npc\n1500.arc,n1500.arc,10
0,,ジンゲンへようこそ、旅の方,"Welcome to Zingen, traveler!",ui\00_message\npc\base\n1500.gmd,\npc\n1500.arc,n1500.arc,11
0,,"ああ、休憩なら空いてるベッドを好きに使うといい
ここが何とかやれているのもお前さんの
おかげだからな、休むかね？","Oh, and if you need a break, you can use any
available bed.
The only reason this place is still going strong
is because of you.
Want to take a break?",ui\00_message\npc\base\n1500.gmd,\npc\n1500.arc,n1500.arc,12
0,,はい,Yes,ui\00_message\npc\base\n1500.gmd,\npc\n1500.arc,n1500.arc,13
0,,いいえ,No,ui\00_message\npc\base\n1500.gmd,\npc\n1500.arc,n1500.arc,14
0,,"ジンゲンへようこそ
――こんな状況になっても
ここを気にかけてくれるとは","Welcome to Jingen
--I'm so glad you care about this place
even in this situation.",ui\00_message\npc\base\n1500.gmd,\npc\n1500.arc,n1500.arc,15
0,,"ここは魔物も出るし、何より不便だ
どこか平穏に暮らせる場所に引っ越したい――
そう言い続けて、結局ジンゲンで人生を
終えることになるなんて","This place has demons and is inconvenient above
all.
I want to move somewhere where I can live
peacefully...
I can't believe I kept saying that and ended up
ending my life
in Jingen.",ui\00_message\npc\base\n1500.gmd,\npc\n1500.arc,n1500.arc,16
0,,"年寄りが騒いだところで
何も変わらんよ
どうなろうと、静かに待つしかない","No matter how much the elderly complain,
nothing will change
Whatever happens, all we can do is wait quietly",ui\00_message\npc\base\n1500.gmd,\npc\n1500.arc,n1500.arc,17
0,,"ここまで来て疲れたろう
せめて旅立ちの時間まで
ゆっくり休んでいくといい","I'm sure you're tired after coming all this way
at least until it's time to leave
to get some rest.",ui\00_message\npc\base\n1500.gmd,\npc\n1500.arc,n1500.arc,18
0,,村から見えるドリード城、あなたは行った？,"Have you been to Dreed Castle visible from the
village?",ui\00_message\npc\base\n1501.gmd,\npc\n1501.arc,n1501.arc,0
0,,"私のいい人もあそこに行ってるんだ
財宝を見つけるまで戻らないって息巻いてね――","My good friend also went there
I won't go back until I find the treasure, they
said with determination—",ui\00_message\npc\base\n1501.gmd,\npc\n1501.arc,n1501.arc,1
0,,"しっかりお金を貯めて、店と家を大きくするの！
うーん、でもここ、お客さん少ないのよね","I will save money and expand the shop and house!
Hmm, but there aren't many customers here",ui\00_message\npc\base\n1501.gmd,\npc\n1501.arc,n1501.arc,2
0,,"あーあ、あの人早く戻らないかしら
私が稼ぐから、財宝なんかいいのに","Oh, I wonder if that person will come back soon
I earn money, so I don't care about treasure",ui\00_message\npc\base\n1501.gmd,\npc\n1501.arc,n1501.arc,3
0,,"はぁい、いい取引をしましょう！
できればなるべくたくさんね","Yes, let's make a good transaction!
As much as possible, please",ui\00_message\npc\base\n1501.gmd,\npc\n1501.arc,n1501.arc,4
0,,"あの空を見た？
――もう時間がないみたい
取引できるかぎり、取引しましょう！","Did you see that sky?
――Seems like there's no time left
Let's make transactions as much as possible!",ui\00_message\npc\base\n1501.gmd,\npc\n1501.arc,n1501.arc,5
0,,"色んな夢があったの
お金を貯めて、この店を大きくして
その頃にはドリード城から
私のいい人も帰ってきて――","I had all kinds of dreams
to save up money and make this place bigger
and by that time, my good man from Dorid Castle
came back and--",ui\00_message\npc\base\n1501.gmd,\npc\n1501.arc,n1501.arc,6
0,,"ここまできたんだもの
最後まであの人を待ち続けるわ","We've come this far.
I'll wait for that guy until the end.",ui\00_message\npc\base\n1501.gmd,\npc\n1501.arc,n1501.arc,7
0,,"もしかしたら、お金を集めても
もう意味が無いかも知れないけど――","Maybe raising money for
doesn't mean anything anymore--but--I'm not sure.",ui\00_message\npc\base\n1501.gmd,\npc\n1501.arc,n1501.arc,8
0,,村から見えるドリード城、あなたは行った？,"Have you been to Dreed Castle visible from the
village?",ui\00_message\npc\base\n1501.gmd,\npc\n1501.arc,n1501.arc,0
0,,"私のいい人もあそこに行ってるんだ
財宝を見つけるまで戻らないって息巻いてね――","My good friend also went there
I won't go back until I find the treasure, they
said with determination—",ui\00_message\npc\base\n1501.gmd,\npc\n1501.arc,n1501.arc,1
0,,"しっかりお金を貯めて、店と家を大きくするの！
うーん、でもここ、お客さん少ないのよね","I will save money and expand the shop and house!
Hmm, but there aren't many customers here",ui\00_message\npc\base\n1501.gmd,\npc\n1501.arc,n1501.arc,2
0,,"あーあ、あの人早く戻らないかしら
私が稼ぐから、財宝なんかいいのに","Oh, I wonder if that person will come back soon
I earn money, so I don't care about treasure",ui\00_message\npc\base\n1501.gmd,\npc\n1501.arc,n1501.arc,3
0,,"はぁい、いい取引をしましょう！
できればなるべくたくさんね","Yes, let's make a good transaction!
As much as possible, please",ui\00_message\npc\base\n1501.gmd,\npc\n1501.arc,n1501.arc,4
0,,"あの空を見た？
――もう時間がないみたい
取引できるかぎり、取引しましょう！","Did you see that sky?
――Seems like there's no time left
Let's make transactions as much as possible!",ui\00_message\npc\base\n1501.gmd,\npc\n1501.arc,n1501.arc,5
0,,"色んな夢があったの
お金を貯めて、この店を大きくして
その頃にはドリード城から
私のいい人も帰ってきて――","I had all kinds of dreams
to save up money and make this place bigger
and by that time, my good man from Dorid Castle
came back and--",ui\00_message\npc\base\n1501.gmd,\npc\n1501.arc,n1501.arc,6
0,,"ここまできたんだもの
最後まであの人を待ち続けるわ","We've come this far.
I'll wait for that guy until the end.",ui\00_message\npc\base\n1501.gmd,\npc\n1501.arc,n1501.arc,7
0,,"もしかしたら、お金を集めても
もう意味が無いかも知れないけど――","Maybe raising money for
doesn't mean anything anymore--but--I'm not sure.",ui\00_message\npc\base\n1501.gmd,\npc\n1501.arc,n1501.arc,8
0,,"あんたもモノ好きね
こんなとこ、何しに来たの","You like things too.
What are you doing here?",ui\00_message\npc\base\n1502.gmd,\npc\n1502.arc,n1502.arc,0
0,,ふー、だるいわね,"Ugh, I'm bored.",ui\00_message\npc\base\n1502.gmd,\npc\n1502.arc,n1502.arc,1
0,,"散策場所、多いでしょ、ここ
地下墓地とか遺跡とか","There are a lot of places to explore, right here
, like catacombs and ruins.",ui\00_message\npc\base\n1502.gmd,\npc\n1502.arc,n1502.arc,2
0,,あんた、全部行くの？,Are you going to go all of it?,ui\00_message\npc\base\n1502.gmd,\npc\n1502.arc,n1502.arc,3
0,,うん、何？,"Yeah, what?",ui\00_message\npc\base\n1502.gmd,\npc\n1502.arc,n1502.arc,4
0,,"そういえばさ、怖い話があったっけ
村の北に《歌姫の崖座》っていう
場所があんの","You know, there's a scary story
about a place north of the village called ""The
Cliff Seat of the Diva""
",ui\00_message\npc\base\n1502.gmd,\npc\n1502.arc,n1502.arc,5
0,,"恐ろしげな女の声が響いた時
外に出てた村人――半分くらいが
「持って行かれた」んだってさ","When the scary woman's voice sounded
the villagers who were outside--about half of
them--were
""taken away.""",ui\00_message\npc\base\n1502.gmd,\npc\n1502.arc,n1502.arc,6
0,,相当前の話らしいけどさ,It seems to be a story from a while ago.,ui\00_message\npc\base\n1502.gmd,\npc\n1502.arc,n1502.arc,7
0,,"あんたもモノ好きね
こんなとこ、何しに来たの","You like things too.
What are you doing here?",ui\00_message\npc\base\n1502.gmd,\npc\n1502.arc,n1502.arc,0
0,,ふー、だるいわね,"Ugh, I'm bored.",ui\00_message\npc\base\n1502.gmd,\npc\n1502.arc,n1502.arc,1
0,,"散策場所、多いでしょ、ここ
地下墓地とか遺跡とか","There are a lot of places to explore, right here
, like catacombs and ruins.",ui\00_message\npc\base\n1502.gmd,\npc\n1502.arc,n1502.arc,2
0,,あんた、全部行くの？,Are you going to go all of it?,ui\00_message\npc\base\n1502.gmd,\npc\n1502.arc,n1502.arc,3
0,,うん、何？,"Yeah, what?",ui\00_message\npc\base\n1502.gmd,\npc\n1502.arc,n1502.arc,4
0,,"そういえばさ、怖い話があったっけ
村の北に《歌姫の崖座》っていう
場所があんの","You know, there's a scary story
about a place north of the village called ""The
Cliff Seat of the Diva""
",ui\00_message\npc\base\n1502.gmd,\npc\n1502.arc,n1502.arc,5
0,,"恐ろしげな女の声が響いた時
外に出てた村人――半分くらいが
「持って行かれた」んだってさ","When the scary woman's voice sounded
the villagers who were outside--about half of
them--were
""taken away.""",ui\00_message\npc\base\n1502.gmd,\npc\n1502.arc,n1502.arc,6
0,,相当前の話らしいけどさ,It seems to be a story from a while ago.,ui\00_message\npc\base\n1502.gmd,\npc\n1502.arc,n1502.arc,7
0,,"いたたたた――！　こ、腰がっ！
くそ、キノザの湯にさえ行ければ――","Ouch!　My back!
Damn, if only I could get to Kinoza's hot
spring...",ui\00_message\npc\base\n1503.gmd,\npc\n1503.arc,n1503.arc,0
0,,"うーむ、どっかにいい薬はないものか
腰さえ治れば谷を降りるんだがなぁ――","Hmmm, I wonder if there is a good medicine
somewhere
If only my back would heal, I'd be down the
valley--",ui\00_message\npc\base\n1503.gmd,\npc\n1503.arc,n1503.arc,1
0,,"景色は良いんだが、いかんせん
ジンゲンは道が険しいだろう
どうにもそれがなぁ","The scenery is nice, but I can't help but think
Jingen will be a steep road
I can't help but think that's it.",ui\00_message\npc\base\n1503.gmd,\npc\n1503.arc,n1503.arc,2
0,,あぁ、いたた！　腰に響く,"Ah, that hurts! It's throbbing in my back.",ui\00_message\npc\base\n1503.gmd,\npc\n1503.arc,n1503.arc,3
0,,"いたたたた――！　こ、腰がっ！
くそ、キノザの湯にさえ行ければ――","Ouch!　My back!
Damn, if only I could get to Kinoza's hot
spring...",ui\00_message\npc\base\n1503.gmd,\npc\n1503.arc,n1503.arc,0
0,,"うーむ、どっかにいい薬はないものか
腰さえ治れば谷を降りるんだがなぁ――","Hmmm, I wonder if there is a good medicine
somewhere
If only my back would heal, I'd be down the
valley--",ui\00_message\npc\base\n1503.gmd,\npc\n1503.arc,n1503.arc,1
0,,"景色は良いんだが、いかんせん
ジンゲンは道が険しいだろう
どうにもそれがなぁ","The scenery is nice, but I can't help but think
Jingen will be a steep road
I can't help but think that's it.",ui\00_message\npc\base\n1503.gmd,\npc\n1503.arc,n1503.arc,2
0,,あぁ、いたた！　腰に響く,"Ah, that hurts! It's throbbing in my back.",ui\00_message\npc\base\n1503.gmd,\npc\n1503.arc,n1503.arc,3
0,,"いやぁ、なかなかうまくいかねぇぜ
目当ての品を探すにも、収穫ナシの日が
続くと酒がまずくならぁ","Well, it's not going so well.
Even if you're looking for something you're
looking for, a day without a harvest
can make your drink go bad...",ui\00_message\npc\base\n1504.gmd,\npc\n1504.arc,n1504.arc,0
0,,"ハーピーの野郎――いや、女ども！
頭の上をギャーギャー飛びまわって
うるさくてかなわねぇや","Harpy's - no, women!
They're flying around on my head
making so much noise!",ui\00_message\npc\base\n1504.gmd,\npc\n1504.arc,n1504.arc,1
0,,"登ってる時に限って襲って
きやがるしよぉ！","They attack me only when I'm climbing
!",ui\00_message\npc\base\n1504.gmd,\npc\n1504.arc,n1504.arc,2
0,,"たまーに渓谷で、でかい魔物を見かけるんだよな
さすがに避けて通るが、ぶっ倒したら
見返りもでかそうだよな","Sometimes in the canyon, I see a big demon.
I avoid it, as I should, but if I knock it down,
the payback seems to be huge too.",ui\00_message\npc\base\n1504.gmd,\npc\n1504.arc,n1504.arc,3
0,,とはいえ、命あっての物種っつーしな,"However, life is what we make of it.",ui\00_message\npc\base\n1504.gmd,\npc\n1504.arc,n1504.arc,4
0,,おう！　何か用か,Oh!　What do you want?,ui\00_message\npc\base\n1504.gmd,\npc\n1504.arc,n1504.arc,5
0,,"《ドリード監視塔》は知ってっか？
何十年か前、白騎団の駐屯所だったらしいが
完全な廃墟だぜ","Do you know about the Dreed Watchtower? It seems
like it used to be the barracks of the White
Knights several decades ago, but now it's just a
complete ruin.",ui\00_message\npc\base\n1504.gmd,\npc\n1504.arc,n1504.arc,6
0,,"ま、それなりに使えるものは残ってそう
だけどな
あの野郎――いや、ギャーギャー喚く
鳥女どもが邪魔しやがるが！","Well, it looks like there's still some usable
stuff left
but that bastard - no, the gawking
bird women are getting in the way!",ui\00_message\npc\base\n1504.gmd,\npc\n1504.arc,n1504.arc,7
0,,"いやぁ、なかなかうまくいかねぇぜ
目当ての品を探すにも、収穫ナシの日が
続くと酒がまずくならぁ","Well, it's not going so well.
Even if you're looking for something you're
looking for, a day without a harvest
can make your drink go bad...",ui\00_message\npc\base\n1504.gmd,\npc\n1504.arc,n1504.arc,0
0,,"ハーピーの野郎――いや、女ども！
頭の上をギャーギャー飛びまわって
うるさくてかなわねぇや","Harpy's - no, women!
They're flying around on my head
making so much noise!",ui\00_message\npc\base\n1504.gmd,\npc\n1504.arc,n1504.arc,1
0,,"登ってる時に限って襲って
きやがるしよぉ！","They attack me only when I'm climbing
!",ui\00_message\npc\base\n1504.gmd,\npc\n1504.arc,n1504.arc,2
0,,"たまーに渓谷で、でかい魔物を見かけるんだよな
さすがに避けて通るが、ぶっ倒したら
見返りもでかそうだよな","Sometimes in the canyon, I see a big demon.
I avoid it, as I should, but if I knock it down,
the payback seems to be huge too.",ui\00_message\npc\base\n1504.gmd,\npc\n1504.arc,n1504.arc,3
0,,とはいえ、命あっての物種っつーしな,"However, life is what we make of it.",ui\00_message\npc\base\n1504.gmd,\npc\n1504.arc,n1504.arc,4
0,,おう！　何か用か,Oh!　What do you want?,ui\00_message\npc\base\n1504.gmd,\npc\n1504.arc,n1504.arc,5
0,,"《ドリード監視塔》は知ってっか？
何十年か前、白騎団の駐屯所だったらしいが
完全な廃墟だぜ","Do you know about the Dreed Watchtower? It seems
like it used to be the barracks of the White
Knights several decades ago, but now it's just a
complete ruin.",ui\00_message\npc\base\n1504.gmd,\npc\n1504.arc,n1504.arc,6
0,,"ま、それなりに使えるものは残ってそう
だけどな
あの野郎――いや、ギャーギャー喚く
鳥女どもが邪魔しやがるが！","Well, it looks like there's still some usable
stuff left
but that bastard - no, the gawking
bird women are getting in the way!",ui\00_message\npc\base\n1504.gmd,\npc\n1504.arc,n1504.arc,7
0,,"魔物の警戒は白騎団が常に行っている
覚者隊に応援を要請する必要はない","The White Knights are always on the lookout for
demons.
There is no need to request support from the
Sentinel Corps.",ui\00_message\npc\base\n1505.gmd,\npc\n1505.arc,n1505.arc,0
0,,今の所はな,For now.,ui\00_message\npc\base\n1505.gmd,\npc\n1505.arc,n1505.arc,1
0,,"北のバートランド平原は、オーク共の根城に近い
このダウ渓谷にも斥候が入り込むかもしれん","The Bertrand Plains to the north are close to the
orcs' stronghold
Scouts may enter this dhow valley as well.",ui\00_message\npc\base\n1505.gmd,\npc\n1505.arc,n1505.arc,2
0,,お前達も気をつけろ,You guys watch yourselves.,ui\00_message\npc\base\n1505.gmd,\npc\n1505.arc,n1505.arc,3
0,,"ドリード城は、元は白騎団の本丸だったと聞く
白竜様がお元気で、レスタニアが今よりも
開かれていた時代のことだ","I hear that Dorid Castle used to be the main
castle of the White Knights
when the White Dragon Lord was in good health and
Lestania was more
open than it is now.",ui\00_message\npc\base\n1505.gmd,\npc\n1505.arc,n1505.arc,4
0,,今や魔物の巣窟らしいがな,Now I hear it's a den of demons.,ui\00_message\npc\base\n1505.gmd,\npc\n1505.arc,n1505.arc,5
0,,特に問題はない,No particular problem.,ui\00_message\npc\base\n1505.gmd,\npc\n1505.arc,n1505.arc,6
0,,"村近くの《白砂河原》には
サルファーリザードが多く棲みついている
お前が覚者なら、軽くまとめて退治しておいて
ほしいものだ","The White Sand Riverbanks near the village is
home to many
Sulphur Lizards.
If you are an Arisen, I hope you can kill them
all in one piece.
",ui\00_message\npc\base\n1505.gmd,\npc\n1505.arc,n1505.arc,7
0,,"魔物の警戒は白騎団が常に行っている
覚者隊に応援を要請する必要はない","The White Knights are always on the lookout for
demons.
There is no need to request support from the
Sentinel Corps.",ui\00_message\npc\base\n1505.gmd,\npc\n1505.arc,n1505.arc,0
0,,今の所はな,For now.,ui\00_message\npc\base\n1505.gmd,\npc\n1505.arc,n1505.arc,1
0,,"北のバートランド平原は、オーク共の根城に近い
このダウ渓谷にも斥候が入り込むかもしれん","The Bertrand Plains to the north are close to the
orcs' stronghold
Scouts may enter this dhow valley as well.",ui\00_message\npc\base\n1505.gmd,\npc\n1505.arc,n1505.arc,2
0,,お前達も気をつけろ,You guys watch yourselves.,ui\00_message\npc\base\n1505.gmd,\npc\n1505.arc,n1505.arc,3
0,,"ドリード城は、元は白騎団の本丸だったと聞く
白竜様がお元気で、レスタニアが今よりも
開かれていた時代のことだ","I hear that Dorid Castle used to be the main
castle of the White Knights
when the White Dragon Lord was in good health and
Lestania was more
open than it is now.",ui\00_message\npc\base\n1505.gmd,\npc\n1505.arc,n1505.arc,4
0,,今や魔物の巣窟らしいがな,Now I hear it's a den of demons.,ui\00_message\npc\base\n1505.gmd,\npc\n1505.arc,n1505.arc,5
0,,特に問題はない,No particular problem.,ui\00_message\npc\base\n1505.gmd,\npc\n1505.arc,n1505.arc,6
0,,"村近くの《白砂河原》には
サルファーリザードが多く棲みついている
お前が覚者なら、軽くまとめて退治しておいて
ほしいものだ","The White Sand Riverbanks near the village is
home to many
Sulphur Lizards.
If you are an Arisen, I hope you can kill them
all in one piece.
",ui\00_message\npc\base\n1505.gmd,\npc\n1505.arc,n1505.arc,7
0,,白竜様のご加護があらんことを,"May the blessings of The White Dragon
be with you, Arisen.",ui\00_message\npc\base\n1506.gmd,\npc\n1506.arc,n1506.arc,0
0,,リムの輝きは常に貴方と共に,"Even now, the Rift's glow shields you.",ui\00_message\npc\base\n1506.gmd,\npc\n1506.arc,n1506.arc,1
0,,"メンバーの再編でしたら
私にお申し付けください","For party member reassignments, 
I'd be honored to receive your orders.",ui\00_message\npc\base\n1506.gmd,\npc\n1506.arc,n1506.arc,2
0,,旅の同伴者をお求めでしょうか、覚者殿,"Are you looking for a traveling companion, Master
Arisen?",ui\00_message\npc\base\n1506.gmd,\npc\n1506.arc,n1506.arc,3
0,,白竜様のご加護があらんことを,"May the blessings of The White Dragon
be with you, Arisen.",ui\00_message\npc\base\n1506.gmd,\npc\n1506.arc,n1506.arc,0
0,,リムの輝きは常に貴方と共に,"Even now, the Rift's glow shields you.",ui\00_message\npc\base\n1506.gmd,\npc\n1506.arc,n1506.arc,1
0,,"メンバーの再編でしたら
私にお申し付けください","For party member reassignments, 
I'd be honored to receive your orders.",ui\00_message\npc\base\n1506.gmd,\npc\n1506.arc,n1506.arc,2
0,,旅の同伴者をお求めでしょうか、覚者殿,"Are you looking for a traveling companion, Master
Arisen?",ui\00_message\npc\base\n1506.gmd,\npc\n1506.arc,n1506.arc,3
0,,"この関所から北は《バートランド平原》だ
本関所はグリッテン砦の管理下にあるが
ダウのエリアマスター、ヘイデン殿が認めた者は
通してもよいと言われている","North of this gateway is the Bertrand Plain.
This gateway is under the control of Fort
Gritten, but
Dow's Area Master, Lord Hayden, allows those who
have been approved
to pass.",ui\00_message\npc\base\n1507.gmd,\npc\n1507.arc,n1507.arc,0
0,,"俺は鼻がいいほうでな
オークの臭いが強まればすぐ砦に連絡する","I have a good nose.
If the smell of orcs intensifies, I'll call the
fort right away.",ui\00_message\npc\base\n1507.gmd,\npc\n1507.arc,n1507.arc,1
0,,"俺は関所番であることに誇りを感じている
砦より薄くとも、ここは北の地に対する
守りの要なのだ","I feel proud to be a barrier guard
even if thinner than a fortress, this is the
keystone of
defense against the land of the north.",ui\00_message\npc\base\n1507.gmd,\npc\n1507.arc,n1507.arc,2
0,,ああ、覚者隊の者か,"Ah, the Sentinel Corps.",ui\00_message\npc\base\n1507.gmd,\npc\n1507.arc,n1507.arc,3
0,,"この関所の通行許可を得た隊士は
バートランド平原の任務も行うことに
なるだろう","The troopers who are granted passage through this
barrier will also be
performing duties on the Bertrand Plain
",ui\00_message\npc\base\n1507.gmd,\npc\n1507.arc,n1507.arc,4
0,,"その際、《グリッテン砦》西側通路の
通行許可も同時に出されるのだ
覚えておくといい","At that time, you will also be given permission
to pass through the west corridor of ""Fort
Gritten""
at the same time.
Remember that",ui\00_message\npc\base\n1507.gmd,\npc\n1507.arc,n1507.arc,5
0,,"この関所から北は《バートランド平原》だ
本関所はグリッテン砦の管理下にあるが
ダウのエリアマスター、ヘイデン殿が認めた者は
通してもよいと言われている","North of this gateway is the Bertrand Plain.
This gateway is under the control of Fort
Gritten, but
Dow's Area Master, Lord Hayden, allows those who
have been approved
to pass.",ui\00_message\npc\base\n1507.gmd,\npc\n1507.arc,n1507.arc,0
0,,"俺は鼻がいいほうでな
オークの臭いが強まればすぐ砦に連絡する","I have a good nose.
If the smell of orcs intensifies, I'll call the
fort right away.",ui\00_message\npc\base\n1507.gmd,\npc\n1507.arc,n1507.arc,1
0,,"俺は関所番であることに誇りを感じている
砦より薄くとも、ここは北の地に対する
守りの要なのだ","I feel proud to be a barrier guard
even if thinner than a fortress, this is the
keystone of
defense against the land of the north.",ui\00_message\npc\base\n1507.gmd,\npc\n1507.arc,n1507.arc,2
0,,ああ、覚者隊の者か,"Ah, the Sentinel Corps.",ui\00_message\npc\base\n1507.gmd,\npc\n1507.arc,n1507.arc,3
0,,"この関所の通行許可を得た隊士は
バートランド平原の任務も行うことに
なるだろう","The troopers who are granted passage through this
barrier will also be
performing duties on the Bertrand Plain
",ui\00_message\npc\base\n1507.gmd,\npc\n1507.arc,n1507.arc,4
0,,"その際、《グリッテン砦》西側通路の
通行許可も同時に出されるのだ
覚えておくといい","At that time, you will also be given permission
to pass through the west corridor of ""Fort
Gritten""
at the same time.
Remember that",ui\00_message\npc\base\n1507.gmd,\npc\n1507.arc,n1507.arc,5
0,,"ああ、覚者様！！
あなたのお力をお貸しいただきたい事が――！","Oh, Arisen!
I have something I need your help with--!",ui\00_message\npc\base\n1508.gmd,\npc\n1508.arc,n1508.arc,0
0,,"ジンゲンの上、崖を登ったダウで最も標高の
高い所に《歌姫の崖座》と呼ばれる場所が
あるのですが――","Above Zingen, at the highest elevation
on the dhow up the cliffs, there is a place
called ""The Cliff Seat of the Diva""
",ui\00_message\npc\base\n1508.gmd,\npc\n1508.arc,n1508.arc,1
0,,"例の魔鳥、《妖歌のローレライ》が
今度こそ本当に姿を現したのです！！","The demon bird, ""Lorelei the Spectator,""
has really shown itself this time!",ui\00_message\npc\base\n1508.gmd,\npc\n1508.arc,n1508.arc,2
0,,"ジンゲンの民半数を攫い
相当数の覚者と騎士が命を落とし
ようやく撃退した、かの魔物が！","Half of the people of Jingen were kidnapped,
a considerable number of Arisen and
knights lost their lives,
and the demon was finally repelled!",ui\00_message\npc\base\n1508.gmd,\npc\n1508.arc,n1508.arc,3
0,,"覚者様にばかり頼ることはできませんが
もし可能であれば――どうか！
依頼を引き受けていただきたいのです","I can't rely on the memorandum of understanding
all the time, but
if it is possible--please!
I would like you to accept my request.",ui\00_message\npc\base\n1508.gmd,\npc\n1508.arc,n1508.arc,4
0,,"あなたさまがジンゲンに掛けて下さる
お心遣いの数々――
感謝してもしきれません","I can't thank you enough for all the
kindnesses that you hang on Jingen--
",ui\00_message\npc\base\n1508.gmd,\npc\n1508.arc,n1508.arc,5
0,,"あなたこそまさに
白竜様が我々に遣わして下さった恵みです","You are truly
the blessing that the White Dragon has sent to us!",ui\00_message\npc\base\n1508.gmd,\npc\n1508.arc,n1508.arc,6
0,,"比べられるものではありませんが
我々にできる精一杯の礼を用意しました
ジンゲンの民は、あなたと共に","It's nothing to compare.
We have prepared the best thank you we can.
The people of Jingen are with you.",ui\00_message\npc\base\n1508.gmd,\npc\n1508.arc,n1508.arc,7
0,,"あなたさまが村に滞在されるようになって
民の表情も明るくなったかのようです","Since you have been staying in our village
it seems as if the people's faces have brightened!",ui\00_message\npc\base\n1508.gmd,\npc\n1508.arc,n1508.arc,8
0,,"どうか、これを――
そして今後もよろしくお願いいたします","Please let this be--
and keep up the good work!",ui\00_message\npc\base\n1508.gmd,\npc\n1508.arc,n1508.arc,9
0,,"村の依頼を引き受けて下さり
ありがとうございます
心ばかりですが、我々からの礼でございます","Thank you
for accepting the Village's request
It's a small gesture of gratitude from us!",ui\00_message\npc\base\n1508.gmd,\npc\n1508.arc,n1508.arc,10
0,,"いつも懇意にして下さるあなたさまに
何かできることはないかと思い
我々でこれを用意いたしました","We thought it would be nice to do something for
you, our ever loyal friend
and we have prepared this for you.",ui\00_message\npc\base\n1508.gmd,\npc\n1508.arc,n1508.arc,11
0,,いつでもあなたを歓迎いたします,We always welcome you.,ui\00_message\npc\base\n1508.gmd,\npc\n1508.arc,n1508.arc,12
0,,"たびたびご足労をお掛けします
ねぎらいとなるか分かりませんが
これを用意いたしました","Thank you for your frequent visits
I don't know if this is a compliment, but
I have prepared this for you.",ui\00_message\npc\base\n1508.gmd,\npc\n1508.arc,n1508.arc,13
0,,どうかお受け取りください,Please accept it.,ui\00_message\npc\base\n1508.gmd,\npc\n1508.arc,n1508.arc,14
0,,"谷道は厳しかったでしょう
つまらぬ物ですが、こちらは立ち寄って
いただいたお礼です","Must have been tough on the valley roads.
Boring stuff, but here's a thank you for stopping
by and
",ui\00_message\npc\base\n1508.gmd,\npc\n1508.arc,n1508.arc,15
0,,"遠路はるばるようこそ
ダウ渓谷へはどのような？","Welcome to the long way to
What is it like to visit the Dow Valley?",ui\00_message\npc\base\n1508.gmd,\npc\n1508.arc,n1508.arc,16
0,,"美しい渓谷に針葉樹林
ドリード城の佇まい――","Coniferous forests in a beautiful valley
The appearance of Dorid Castle--",ui\00_message\npc\base\n1508.gmd,\npc\n1508.arc,n1508.arc,17
0,,"ダウ渓谷は美しい土地です
どうかジンゲンのため、あなたさまのお力を
お貸し下さい","The Dow Valley is a beautiful place
Please help us help you
for the sake of Gingen!",ui\00_message\npc\base\n1508.gmd,\npc\n1508.arc,n1508.arc,18
0,,"谷山の上には、チェスターという青年が
一人で暮らしています","On top of the valley mountain, a young man named
Chester lives alone
",ui\00_message\npc\base\n1508.gmd,\npc\n1508.arc,n1508.arc,19
0,,"相当の変わり者ですが、軽業の技術で
右に出る者はいません","Quite a strange one, but you'll find
no one more skilled in acrobatics!",ui\00_message\npc\base\n1508.gmd,\npc\n1508.arc,n1508.arc,20
0,,"あなたが渓谷を愛する方であれば
あの者と気が合う事でしょう","If you love canyons,
you two should get along well.",ui\00_message\npc\base\n1508.gmd,\npc\n1508.arc,n1508.arc,21
0,,"滝の水音に薄い雲、豊かな緑
魔物の脅威さえなければ、ここは実に
穏やかな村なのですが","The sound of waterfalls, sparse clouds, and lush
greenery.
Were it not for the threat of the monsters,
this would be a truly peaceful village.",ui\00_message\npc\base\n1508.gmd,\npc\n1508.arc,n1508.arc,22
0,,"ようこそいらっしゃいました
お伝えすべきことがあるのです","Welcome!
There is something I must tell you.",ui\00_message\npc\base\n1508.gmd,\npc\n1508.arc,n1508.arc,23
0,,"このダウ渓谷に置かれた《辺境の礎》が
全てあなたさまのために解放されました","The ""Sub Portcrystals"" placed in this Dowe Valley
have all been released for you!",ui\00_message\npc\base\n1508.gmd,\npc\n1508.arc,n1508.arc,24
0,,"この辺りでのあなたさまの格別の働きを
神殿が評価しての配慮とのことです","I'm told that this is a consideration in
recognition of your exceptional work in this area
by the Temple.",ui\00_message\npc\base\n1508.gmd,\npc\n1508.arc,n1508.arc,25
0,,"どうぞ、これを機会に
この美しいダウ渓谷の自然を
すみずみまでご覧ください","Please take this opportunity to visit
and
to see every detail of this beautiful Dow Valley
nature!",ui\00_message\npc\base\n1508.gmd,\npc\n1508.arc,n1508.arc,26
0,,"ああ、覚者様！
どうかお力をお貸しください――
ジンゲンの村の危機なのです","Oh, Ser Arisen!
Please help us--
It is a crisis in the village of Jingen!",ui\00_message\npc\base\n1508.gmd,\npc\n1508.arc,n1508.arc,27
0,,"実は、少し前から外で遊んでいた子供が
行方不明になる事件が相次ぎました","In fact, there has been a spate of missing
children
who have been playing outside for a little while
now!",ui\00_message\npc\base\n1508.gmd,\npc\n1508.arc,n1508.arc,28
0,,"たまりかねた親たち、年かさの兄弟たち
さらには居合わせた旅の方までが
何人も連れ立って捜索へと旅立ったのですが
ついに一人も戻らず――","Unable to bear it, the parents and older siblings
and even some travelers who were there
set off to search with a number of others, but
finally none of them returned...",ui\00_message\npc\base\n1508.gmd,\npc\n1508.arc,n1508.arc,29
0,,"そして先日、カタコンベ近くで
何体もの石像が発見されました
生生しい、何かから逃げ惑うような姿勢のものが――","Then, the other day, near Kataconve
Numerous stone statues were discovered
Lifelike figures, as if fleeing from something.",ui\00_message\npc\base\n1508.gmd,\npc\n1508.arc,n1508.arc,30
0,,"あれは捜索に出た者たちが
石にされたものではないでしょうか――
この村に大きな脅威が迫っているのではと
気が気ではありません","Could it be that those who went on the search
were turned into stone?
I can't help but feel that a great threat is
looming over this village
.",ui\00_message\npc\base\n1508.gmd,\npc\n1508.arc,n1508.arc,31
0,,"覚者さま
あの辺りに危険な魔物が潜んでいないか
一度調査していただけないでしょうか
何卒ご一考のほどを――","Dear Arisen,
Could you please investigate once to see if there
are any dangerous demons lurking in that area.
Please give it some thought--",ui\00_message\npc\base\n1508.gmd,\npc\n1508.arc,n1508.arc,32
0,,覚者様、実は――,"Ser Arisen, actually--",ui\00_message\npc\base\n1508.gmd,\npc\n1508.arc,n1508.arc,33
0,,"以前、ガーゴイルの群れを討伐してくださった
場所の近くに《見捨てられた井戸》が発見されました","An ""Abandoned Well"" has been discovered near the
location where you previously took down a herd of
gargoyles!",ui\00_message\npc\base\n1508.gmd,\npc\n1508.arc,n1508.arc,34
0,,"まるで中から逃げ出そうとしているような姿勢の
石像も一緒に見つかったのです","They also found a
stone statue with it, in a posture as if it were
trying to escape from inside!",ui\00_message\npc\base\n1508.gmd,\npc\n1508.arc,n1508.arc,35
0,,"もしかすると、あの辺りの石像はガーゴイルではなく
井戸の中にいる何か恐ろしい魔物から
逃げようとしていたのかも知れません","Maybe the stone statues in that area were not
gargoyles
but were trying to escape
from some horrible demon in the well!",ui\00_message\npc\base\n1508.gmd,\npc\n1508.arc,n1508.arc,36
0,,"この村の危機は
まだ去っていないのでは――","The crisis in this village may not have
gone away yet--",ui\00_message\npc\base\n1508.gmd,\npc\n1508.arc,n1508.arc,37
0,,覚者様、度重なる依頼をお許しください――,"Arisen, please forgive the repeated requests.",ui\00_message\npc\base\n1508.gmd,\npc\n1508.arc,n1508.arc,38
0,,"実は、《見捨てられた井戸》に近づいた者が
井戸から人の声のような物音が
聞こえた、と申すのです","As a matter of fact, someone who approached the
Abandoned Well
claimed to have heard what sounded like human
voices
coming from the well.",ui\00_message\npc\base\n1508.gmd,\npc\n1508.arc,n1508.arc,39
0,,"もちろん魔物の声である可能性も大いにありますが
このままでは我々も諦めがつきません
どうか、井戸の奥を確かめてきては
いただけないでしょうか","Of course, it could very well be the voice of a
demon.
We are not giving up at this point.
Please, go check the depths of the well.
",ui\00_message\npc\base\n1508.gmd,\npc\n1508.arc,n1508.arc,40
0,,"引き受けてくださるならば、
あらためて詳しくご説明いたします","If you accept, please contact us at
and we'll explain it to you in more detail.",ui\00_message\npc\base\n1508.gmd,\npc\n1508.arc,n1508.arc,41
0,,"あなたこそまさに
白竜様が我々に遣わして下さった恵みです","You are truly
the blessing that the White Dragon has sent to us!",ui\00_message\npc\base\n1508.gmd,\npc\n1508.arc,n1508.arc,42
0,,"あなたさまからの数々お心遣いによって
この村は幾度となく救われております
感謝してもしきれません","Your kindness has saved our village many times
and we can never thank you enough
",ui\00_message\npc\base\n1508.gmd,\npc\n1508.arc,n1508.arc,43
0,,"まだまだ至りませんが
現時点で集めうる限りの支給品をご用意いたします
ジンゲンの民は、これからもあなたさまと共に","We're not quite there yet, but
will provide you with as many supplies as we can
gather at this time.
The people of Jingen will continue to be with you.",ui\00_message\npc\base\n1508.gmd,\npc\n1508.arc,n1508.arc,44
0,,このあたりはすでにごらん頂けましたか？,Have you already seen this area?,ui\00_message\npc\base\n1508.gmd,\npc\n1508.arc,n1508.arc,45
0,,"ドリード城の城下として栄えたのは
はるか昔――","It flourished as the seat of Dorid Castle
a long time ago--",ui\00_message\npc\base\n1508.gmd,\npc\n1508.arc,n1508.arc,46
0,,"オークどもの台頭で今や住む者も
ごくわずか――","With the rise of the orcs, there are now very few
people who live in
",ui\00_message\npc\base\n1508.gmd,\npc\n1508.arc,n1508.arc,47
0,,"よって、このジンゲンとその周辺は
見捨てられても仕方のない地区です","Therefore, this Gingen and the surrounding area
is a district that should be
abandoned!",ui\00_message\npc\base\n1508.gmd,\npc\n1508.arc,n1508.arc,48
0,,"しかしながら、突き放すような厳しさ――
そして険しさ故の美が入り混じる風景に心ひかれ
訪ね来る人々も少なくありません","However, many people come to visit
because they are attracted by the landscape that
combines the harshness of the place -
- and the beauty of its ruggedness.",ui\00_message\npc\base\n1508.gmd,\npc\n1508.arc,n1508.arc,49
0,,"そんな人々に便宜を提供することで
白竜様のお役に立とうと
我々はここに暮らし、精進しております","We live here and devote ourselves to
helping Lord White Dragon by providing convenience
to such people.
",ui\00_message\npc\base\n1508.gmd,\npc\n1508.arc,n1508.arc,50
0,,"わたくしはジンゲンの長――
ダウ渓谷のエリアマスター、ヘイデンと申します
どうぞお見知りおきを","I am the head of Gingen--
I am Hayden, Area Master of the Dow Valley
Please get to know me.",ui\00_message\npc\base\n1508.gmd,\npc\n1508.arc,n1508.arc,51
0,,"村の依頼を引き受けて下さり
ありがとうございます",Thank you for accepting the village's request.,ui\00_message\npc\base\n1508.gmd,\npc\n1508.arc,n1508.arc,52
0,,"今後は、覚者様を物資面にて
支援させていただきます","We will continue to support the Arisen with
supplies.",ui\00_message\npc\base\n1508.gmd,\npc\n1508.arc,n1508.arc,53
0,,"――覚者様にお知らせすべき
ことがあるのです","- There is something I should inform the esteemed
Arisen about.",ui\00_message\npc\base\n1508.gmd,\npc\n1508.arc,n1508.arc,54
0,,"村から降りた川べり、《白砂河原》で
このところ、凶暴で大きなラージサルファーの
目撃が相次いでおりまして","On the riverbank down from the village, the White
Sand River,
there have been a number of sightings of large,
ferocious large sulphurs
in recent days.",ui\00_message\npc\base\n1508.gmd,\npc\n1508.arc,n1508.arc,55
0,,"《タイガーテール・サルファー》と呼び
警戒をしておりました","I was on guard against a ""Sulfur Tiger-Tail"".",ui\00_message\npc\base\n1508.gmd,\npc\n1508.arc,n1508.arc,56
0,,"もし河原へ下りる時は、
十分注意なさることです","If you go down to the riverbank,
be very careful!",ui\00_message\npc\base\n1508.gmd,\npc\n1508.arc,n1508.arc,57
0,,"――地下墓地、《カタコンベ》
ドリード城近くにある地下墓地は旧時代
罪人を葬る場所であったと言われています","It is said that the underground catacombs near
Dreed Castle were a burial place for sinners in
ancient times.",ui\00_message\npc\base\n1508.gmd,\npc\n1508.arc,n1508.arc,58
0,,"白竜様のお力が弱まり
近年妙に瘴気が溜まりやすくなって
しまっている様子――","The power of the White Dragon Master has weakened
and the strange miasma that has been accumulating
in recent years seems to have become--",ui\00_message\npc\base\n1508.gmd,\npc\n1508.arc,n1508.arc,59
0,,"そこで、危険ではありますが
一度入り口を開放することにいたしました","So we have decided to open the entrance once
although it is dangerous!",ui\00_message\npc\base\n1508.gmd,\npc\n1508.arc,n1508.arc,60
0,,"もし、探索をされるのでしたらどうぞ
積極的に私から勧めはいたしませんが","If you'd like to explore, please go to
I'm not going to actively encourage you to do so.",ui\00_message\npc\base\n1508.gmd,\npc\n1508.arc,n1508.arc,61
0,,"ダウの西に、《ドリード監視塔》という
小塔があるのはご存知ですか","Did you know that there is a
small tower west of Dow called the ""Dorid
Watchtower""?",ui\00_message\npc\base\n1508.gmd,\npc\n1508.arc,n1508.arc,62
0,,"一昔前までは、現役の騎士団詰め所でも
あった場所なのですが
今やスノーハーピーが縄張りとする危険地帯",,ui\00_message\npc\base\n1508.gmd,\npc\n1508.arc,n1508.arc,63
0,,"この調子で増えられれば
いずれジンゲンにも彼女らが飛来するのは
明白です",,ui\00_message\npc\base\n1508.gmd,\npc\n1508.arc,n1508.arc,64
0,,"どうか、群れの中核をなす
《スノーグーラー・ハーピー》を討伐して
くださいませんか",,ui\00_message\npc\base\n1508.gmd,\npc\n1508.arc,n1508.arc,65
0,,"あなた様が村に滞在されるようになって
民の表情も明るくなった気がいたします",,ui\00_message\npc\base\n1508.gmd,\npc\n1508.arc,n1508.arc,66
0,,"大した支援品ではありませんが
改善の努力をしますので
今後もよろしくお願いいたします","It's not a great support item, but
we will try to improve it.
Thank you for your continued support!",ui\00_message\npc\base\n1508.gmd,\npc\n1508.arc,n1508.arc,67
0,,"覚者様は、いまや相当にダウ渓谷を
よく知る方――
以前お話したとおり、ある人物を紹介
したいのです","The Arisen now knows the Dowe Valley quite well--
As I told you before, I would like to introduce
someone to you.",ui\00_message\npc\base\n1508.gmd,\npc\n1508.arc,n1508.arc,68
0,,"その者の名はチェスター
神殿では伝えられていない職
《シーカー》の技術に長けた若者です","His name is Chester
a position not handed down in the Temple
a young man skilled in the art of the Seeker.",ui\00_message\npc\base\n1508.gmd,\npc\n1508.arc,n1508.arc,69
0,,"ダガ―を駆使する素早い身ごなしと
ロープを用いた跳躍術","Quick gestures using daggers and
leaping techniques with ropes",ui\00_message\npc\base\n1508.gmd,\npc\n1508.arc,n1508.arc,70
0,,"その特性から、暗殺者や盗賊といった
ならず者が好む技術ではありますが
あなたであれば善く使うことができるはず","Because of its characteristics, it is a technique
favored by
ruffians such as assassins and thieves, but
you can use it for good!",ui\00_message\npc\base\n1508.gmd,\npc\n1508.arc,n1508.arc,71
0,,"《シーカー》としてさらに腕を磨かれる時が来れば
《渓谷の一軒家》に居る青年、チェスターを
お訪ねください
きっと彼が力となってくれるでしょう","When the time comes for you to further hone your
skills as a Seeker, please visit Chester, the
young man in the ""House in the Valley"".
I'm sure he will be able to help you.",ui\00_message\npc\base\n1508.gmd,\npc\n1508.arc,n1508.arc,72
0,,"覚者様についてはすでに話を通しておきました
住居の場所については、《スポット情報》で
確認されるとよいでしょう","I've already talked to you about the Arisen.
You may want to check 《Spot Information》
for the location of the Arisen's residence.",ui\00_message\npc\base\n1508.gmd,\npc\n1508.arc,n1508.arc,73
0,,"そろそろ切り出そうと思っていたことが
ありまして――",There's something I've been meaning to bring up--,ui\00_message\npc\base\n1508.gmd,\npc\n1508.arc,n1508.arc,74
0,,"あなたは相当の実力をお持ちです
それは、このダウを守るためではなく
より多くの人々のため活かされるべき――","You have considerable skills.
They should be put to use not only to protect
Dowe,
but for the good of as many as possible.",ui\00_message\npc\base\n1508.gmd,\npc\n1508.arc,n1508.arc,75
0,,"グリッテン砦の北、オークが占領する
バートランドの調査にこそ、覚者様の力が
必要であると思うようになったのです","I have come to believe that it is precisely to
investigate the orc-occupied
Bertland, north of Fort Gritten, that we need the
help of the Arisen!",ui\00_message\npc\base\n1508.gmd,\npc\n1508.arc,n1508.arc,76
0,,"もちろん、これは私の手前勝手
関所のノーメルに話を通し、バートランドへの
路を開けるよう伝えておきました
オーク侵入の危険と引き換えですが","Of course, this is my own selfish
I spoke to Nommel at the customs house and told
him to open a
path to Bertrand
in exchange for the risk of an orc invasion.",ui\00_message\npc\base\n1508.gmd,\npc\n1508.arc,n1508.arc,77
0,,"《バートランド東関所》、そして
《グリッテン砦の西側通路》どちらからでも
バートランドへ行く事ができるでしょう","From either the ""Betland East Side"" or ""The West
Passage of Fort Gritten"",
you can get to Betland from either of them.",ui\00_message\npc\base\n1508.gmd,\npc\n1508.arc,n1508.arc,78
0,,"先に行かれるかどうかは、お任せします
どうぞよき判断を","I'll leave it up to you to decide if you want to
go ahead.
Please make a good decision.",ui\00_message\npc\base\n1508.gmd,\npc\n1508.arc,n1508.arc,79
0,,"――恐れ入りますが覚者様
あなたにぜひお願いしたいことがあるのです","――I'm sorry, Ser Arisen, there's something I
would like to ask of you.",ui\00_message\npc\base\n1508.gmd,\npc\n1508.arc,n1508.arc,80
0,,"渓谷にある大きな自然洞
《風鳴り洞窟》のことはご存知でしょうか？","Have you heard about the large natural cave in
the canyon
《Wind Sounding Cave》?",ui\00_message\npc\base\n1508.gmd,\npc\n1508.arc,n1508.arc,81
0,,"あそこはかつて、ある恐ろしい魔物の
住処でもあったのです
このジンゲンの民の多くが犠牲になりました","There, it was once the
lair of a terrifying
monster, in which many of Jingen's people fell
victim to.",ui\00_message\npc\base\n1508.gmd,\npc\n1508.arc,n1508.arc,82
0,,"撃退され姿を消していたのですが
かの魔物が再来したかもしれぬとの
報せがあり、事実であれば一大事","It was repulsed and disappeared, but
there are reports that the monster may have
returned
and if true, that would be a big deal!",ui\00_message\npc\base\n1508.gmd,\npc\n1508.arc,n1508.arc,83
0,,"申し訳ありませんが覚者様
その真偽を確かめてはいただけないでしょうか
正式に依頼いたしますので――","I apologize, Arisen
would you be able to confirm its authenticity?
We will make a formal request for it ――",ui\00_message\npc\base\n1508.gmd,\npc\n1508.arc,n1508.arc,84
0,,"あなたさまがジンゲンに掛けて下さる
お心遣いの数々――
感謝してもしきれません","I can't thank you enough for all the
kindnesses that you hang on Jingen--
",ui\00_message\npc\base\n1508.gmd,\npc\n1508.arc,n1508.arc,85
0,,"あなたこそまさに
白竜様が我々に遣わして下さった恵みです","You are truly
the blessing that the White Dragon has sent to us!",ui\00_message\npc\base\n1508.gmd,\npc\n1508.arc,n1508.arc,86
0,,"比べられるものではありませんが
我々にできる精一杯の礼を用意しました
ジンゲンの民は、これからもあなたと共に","Although it cannot be compared
We have prepared our utmost gratitude that we can
offer
The people of Jingen will continue to stand with
you.",ui\00_message\npc\base\n1508.gmd,\npc\n1508.arc,n1508.arc,87
0,,"おお、覚者様
《滅びの渦》の調査にいらしたのですか？","Oh, Ser Arisen, Did you come to investigate the 'Vortex of
Destruction'?",ui\00_message\npc\base\n1508.gmd,\npc\n1508.arc,n1508.arc,88
0,,"数少ないジンゲンの民ですが
意外にも、あの空を恐れて
逃げだすものはおりませんでした","Even though there are only a few Seekers left in
Jingen
, surprisingly, none of them were afraid of the
sky and fled
",ui\00_message\npc\base\n1508.gmd,\npc\n1508.arc,n1508.arc,89
0,,"元より、このジンゲンを離れられぬ
愛着のある者が残っていたのでしょう","From the beginning, it seems that there were some
who couldn't leave Jingen due to their attachment
",ui\00_message\npc\base\n1508.gmd,\npc\n1508.arc,n1508.arc,90
0,,"諦めた方が良いのやもしれません
しかし、此度もあなたさまならば
お救いくださるのではと
思わずにいられないのです","It may be better to give up
but again I can't help but think that you
can save us
",ui\00_message\npc\base\n1508.gmd,\npc\n1508.arc,n1508.arc,91
0,,あなたさまこそ、竜が遣わされた恵み,You are the blessing sent by the dragon,ui\00_message\npc\base\n1508.gmd,\npc\n1508.arc,n1508.arc,92
0,,"どのような結果になろうとも
あなたを信じるという選択を
後悔はいたしません","Whatever the outcome,
I will not regret
my choice to believe in you!",ui\00_message\npc\base\n1508.gmd,\npc\n1508.arc,n1508.arc,93
0,,"ああ、覚者様！！
あなたのお力をお貸しいただきたい事が――！","Oh, Arisen!
I have something I need your help with--!",ui\00_message\npc\base\n1508.gmd,\npc\n1508.arc,n1508.arc,0
0,,"ジンゲンの上、崖を登ったダウで最も標高の
高い所に《歌姫の崖座》と呼ばれる場所が
あるのですが――","Above Zingen, at the highest elevation
on the dhow up the cliffs, there is a place
called ""The Cliff Seat of the Diva""
",ui\00_message\npc\base\n1508.gmd,\npc\n1508.arc,n1508.arc,1
0,,"例の魔鳥、《妖歌のローレライ》が
今度こそ本当に姿を現したのです！！","The demon bird, ""Lorelei the Spectator,""
has really shown itself this time!",ui\00_message\npc\base\n1508.gmd,\npc\n1508.arc,n1508.arc,2
0,,"ジンゲンの民半数を攫い
相当数の覚者と騎士が命を落とし
ようやく撃退した、かの魔物が！","Half of the people of Jingen were kidnapped,
a considerable number of Arisen beings and
knights lost their lives,
and the demon was finally repelled!",ui\00_message\npc\base\n1508.gmd,\npc\n1508.arc,n1508.arc,3
0,,"覚者様にばかり頼ることはできませんが
もし可能であれば――どうか！
依頼を引き受けていただきたいのです","I can't rely on the memorandum of understanding
all the time, but
if it is possible--please!
I would like you to accept my request.",ui\00_message\npc\base\n1508.gmd,\npc\n1508.arc,n1508.arc,4
0,,"あなたさまがジンゲンに掛けて下さる
お心遣いの数々――
感謝してもしきれません","I can't thank you enough for all the
kindnesses that you hang on Jingen--
",ui\00_message\npc\base\n1508.gmd,\npc\n1508.arc,n1508.arc,5
0,,"あなたこそまさに
白竜様が我々に遣わして下さった恵みです","You are truly
the blessing that the White Dragon has sent to us!",ui\00_message\npc\base\n1508.gmd,\npc\n1508.arc,n1508.arc,6
0,,"比べられるものではありませんが
我々にできる精一杯の礼を用意しました
ジンゲンの民は、あなたと共に","It's nothing to compare.
We have prepared the best thank you we can.
The people of Jingen are with you.",ui\00_message\npc\base\n1508.gmd,\npc\n1508.arc,n1508.arc,7
0,,"あなたさまが村に滞在されるようになって
民の表情も明るくなったかのようです","Since you have been staying in our village
it seems as if the people's faces have brightened!",ui\00_message\npc\base\n1508.gmd,\npc\n1508.arc,n1508.arc,8
0,,"どうか、これを――
そして今後もよろしくお願いいたします","Please let this be--
and keep up the good work!",ui\00_message\npc\base\n1508.gmd,\npc\n1508.arc,n1508.arc,9
0,,"村の依頼を引き受けて下さり
ありがとうございます
心ばかりですが、我々からの礼でございます","Thank you
for accepting the Village's request
It's a small gesture of gratitude from us!",ui\00_message\npc\base\n1508.gmd,\npc\n1508.arc,n1508.arc,10
0,,"いつも懇意にして下さるあなたさまに
何かできることはないかと思い
我々でこれを用意いたしました","We thought it would be nice to do something for
you, our ever loyal friend
and we have prepared this for you.",ui\00_message\npc\base\n1508.gmd,\npc\n1508.arc,n1508.arc,11
0,,いつでもあなたを歓迎いたします,We always welcome you.,ui\00_message\npc\base\n1508.gmd,\npc\n1508.arc,n1508.arc,12
0,,"たびたびご足労をお掛けします
ねぎらいとなるか分かりませんが
これを用意いたしました","Thank you for your frequent visits
I don't know if this is a compliment, but
I have prepared this for you.",ui\00_message\npc\base\n1508.gmd,\npc\n1508.arc,n1508.arc,13
0,,どうかお受け取りください,Please accept it.,ui\00_message\npc\base\n1508.gmd,\npc\n1508.arc,n1508.arc,14
0,,"谷道は厳しかったでしょう
つまらぬ物ですが、こちらは立ち寄って
いただいたお礼です","Must have been tough on the valley roads.
Boring stuff, but here's a thank you for stopping
by and
",ui\00_message\npc\base\n1508.gmd,\npc\n1508.arc,n1508.arc,15
0,,"遠路はるばるようこそ
ダウ渓谷へはどのような？","Welcome to the long way to
What is it like to visit the Dow Valley?",ui\00_message\npc\base\n1508.gmd,\npc\n1508.arc,n1508.arc,16
0,,"美しい渓谷に針葉樹林
ドリード城の佇まい――","Coniferous forests in a beautiful valley
The appearance of Dorid Castle--",ui\00_message\npc\base\n1508.gmd,\npc\n1508.arc,n1508.arc,17
0,,"ダウ渓谷は美しい土地です
どうかジンゲンのため、あなたさまのお力を
お貸し下さい","The Dow Valley is a beautiful place
Please help us help you
for the sake of Gingen!",ui\00_message\npc\base\n1508.gmd,\npc\n1508.arc,n1508.arc,18
0,,"谷山の上には、チェスターという青年が
一人で暮らしています","On top of the valley mountain, a young man named
Chester lives alone
",ui\00_message\npc\base\n1508.gmd,\npc\n1508.arc,n1508.arc,19
0,,"相当の変わり者ですが、軽業の技術で
右に出る者はいません","Quite a strange one, but you'll find no one more
skilled in acrobatics!",ui\00_message\npc\base\n1508.gmd,\npc\n1508.arc,n1508.arc,20
0,,"あなたが渓谷を愛する方であれば
あの者と気が合う事でしょう","If you love canyons, you two should get along
well.",ui\00_message\npc\base\n1508.gmd,\npc\n1508.arc,n1508.arc,21
0,,"滝の水音に薄い雲、豊かな緑
魔物の脅威さえなければ、ここは実に
穏やかな村なのですが","The sound of waterfalls, sparse clouds, and lush
greenery.
Were it not for the threat of the monsters, this
would be a truly peaceful village.",ui\00_message\npc\base\n1508.gmd,\npc\n1508.arc,n1508.arc,22
0,,"ようこそいらっしゃいました
お伝えすべきことがあるのです","Welcome!
There is something I must tell you.",ui\00_message\npc\base\n1508.gmd,\npc\n1508.arc,n1508.arc,23
0,,"このダウ渓谷に置かれた《辺境の礎》が
全てあなたさまのために解放されました","The ""Sub Portcrystals"" placed in this Dowe Valley
have all been released for you!",ui\00_message\npc\base\n1508.gmd,\npc\n1508.arc,n1508.arc,24
0,,"この辺りでのあなたさまの格別の働きを
神殿が評価しての配慮とのことです","I'm told that this is a consideration in
recognition of your exceptional work in this area
by the Temple.",ui\00_message\npc\base\n1508.gmd,\npc\n1508.arc,n1508.arc,25
0,,"どうぞ、これを機会に
この美しいダウ渓谷の自然を
すみずみまでご覧ください","Please take this opportunity to visit
and
to see every detail of this beautiful Dow Valley
nature!",ui\00_message\npc\base\n1508.gmd,\npc\n1508.arc,n1508.arc,26
0,,"ああ、覚者様！
どうかお力をお貸しください――
ジンゲンの村の危機なのです","Oh, Ser Arisen!
Please help us--
It is a crisis in the village of Jingen!",ui\00_message\npc\base\n1508.gmd,\npc\n1508.arc,n1508.arc,27
0,,"実は、少し前から外で遊んでいた子供が
行方不明になる事件が相次ぎました","In fact, there has been a spate of missing
children
who have been playing outside for a little while
now!",ui\00_message\npc\base\n1508.gmd,\npc\n1508.arc,n1508.arc,28
0,,"たまりかねた親たち、年かさの兄弟たち
さらには居合わせた旅の方までが
何人も連れ立って捜索へと旅立ったのですが
ついに一人も戻らず――","Unable to bear it, the parents and older siblings
and even some travelers who were there
set off to search with a number of others, but
finally none of them returned...",ui\00_message\npc\base\n1508.gmd,\npc\n1508.arc,n1508.arc,29
0,,"そして先日、カタコンベ近くで
何体もの石像が発見されました
生生しい、何かから逃げ惑うような姿勢のものが――","Then, the other day, near Kataconve
Numerous stone statues were discovered
Lifelike figures, as if fleeing from something.",ui\00_message\npc\base\n1508.gmd,\npc\n1508.arc,n1508.arc,30
0,,"あれは捜索に出た者たちが
石にされたものではないでしょうか――
この村に大きな脅威が迫っているのではと
気が気ではありません","Could it be that those who went on the search
were turned into stone?
I can't help but feel that a great threat is
looming over this village
.",ui\00_message\npc\base\n1508.gmd,\npc\n1508.arc,n1508.arc,31
0,,"覚者さま
あの辺りに危険な魔物が潜んでいないか
一度調査していただけないでしょうか
何卒ご一考のほどを――","Dear Arisen,
Could you please investigate once to see if there
are any dangerous demons lurking in that area.
Please give it some thought--",ui\00_message\npc\base\n1508.gmd,\npc\n1508.arc,n1508.arc,32
0,,覚者様、実は――,"Ser Arisen, actually--",ui\00_message\npc\base\n1508.gmd,\npc\n1508.arc,n1508.arc,33
0,,"以前、ガーゴイルの群れを討伐してくださった
場所の近くに《見捨てられた井戸》が発見されました","An ""Abandoned Well"" has been discovered near the
location where you previously took down a herd of
gargoyles!",ui\00_message\npc\base\n1508.gmd,\npc\n1508.arc,n1508.arc,34
0,,"まるで中から逃げ出そうとしているような姿勢の
石像も一緒に見つかったのです","They also found a
stone statue with it, in a posture as if it were
trying to escape from inside!",ui\00_message\npc\base\n1508.gmd,\npc\n1508.arc,n1508.arc,35
0,,"もしかすると、あの辺りの石像はガーゴイルではなく
井戸の中にいる何か恐ろしい魔物から
逃げようとしていたのかも知れません","Maybe the stone statues in that area were not
gargoyles
but were trying to escape
from some horrible demon in the well!",ui\00_message\npc\base\n1508.gmd,\npc\n1508.arc,n1508.arc,36
0,,"この村の危機は
まだ去っていないのでは――","The crisis in this village may not have
gone away yet--",ui\00_message\npc\base\n1508.gmd,\npc\n1508.arc,n1508.arc,37
0,,覚者様、度重なる依頼をお許しください――,"Arisen, please forgive the repeated requests.",ui\00_message\npc\base\n1508.gmd,\npc\n1508.arc,n1508.arc,38
0,,"実は、《見捨てられた井戸》に近づいた者が
井戸から人の声のような物音が
聞こえた、と申すのです","As a matter of fact, someone who approached the
Abandoned Well
claimed to have heard what sounded like human
voices
coming from the well.",ui\00_message\npc\base\n1508.gmd,\npc\n1508.arc,n1508.arc,39
0,,"もちろん魔物の声である可能性も大いにありますが
このままでは我々も諦めがつきません
どうか、井戸の奥を確かめてきては
いただけないでしょうか","Of course, it could very well be the voice of a
demon.
We are not giving up at this point.
Please, go check the depths of the well.
",ui\00_message\npc\base\n1508.gmd,\npc\n1508.arc,n1508.arc,40
0,,"引き受けてくださるならば、
あらためて詳しくご説明いたします","If you accept, please contact us at
and we'll explain it to you in more detail.",ui\00_message\npc\base\n1508.gmd,\npc\n1508.arc,n1508.arc,41
0,,"あなたこそまさに
白竜様が我々に遣わして下さった恵みです","You are truly
the blessing that the White Dragon has sent to us!",ui\00_message\npc\base\n1508.gmd,\npc\n1508.arc,n1508.arc,42
0,,"あなたさまからの数々お心遣いによって
この村は幾度となく救われております
感謝してもしきれません","Your kindness has saved our village many times
and we can never thank you enough
",ui\00_message\npc\base\n1508.gmd,\npc\n1508.arc,n1508.arc,43
0,,"まだまだ至りませんが
現時点で集めうる限りの支給品をご用意いたします
ジンゲンの民は、これからもあなたさまと共に","We're not quite there yet, but
will provide you with as many supplies as we can
gather at this time.
The people of Jingen will continue to be with you.",ui\00_message\npc\base\n1508.gmd,\npc\n1508.arc,n1508.arc,44
0,,このあたりはすでにごらん頂けましたか？,Have you already seen this area?,ui\00_message\npc\base\n1508.gmd,\npc\n1508.arc,n1508.arc,45
0,,"ドリード城の城下として栄えたのは
はるか昔――","It flourished as the seat of Dorid Castle
a long time ago--",ui\00_message\npc\base\n1508.gmd,\npc\n1508.arc,n1508.arc,46
0,,"オークどもの台頭で今や住む者も
ごくわずか――","With the rise of the orcs, there are now very few
people who live in
",ui\00_message\npc\base\n1508.gmd,\npc\n1508.arc,n1508.arc,47
0,,"よって、このジンゲンとその周辺は
見捨てられても仕方のない地区です","Therefore, this Gingen and the surrounding area
is a district that should be
abandoned!",ui\00_message\npc\base\n1508.gmd,\npc\n1508.arc,n1508.arc,48
0,,"しかしながら、突き放すような厳しさ――
そして険しさ故の美が入り混じる風景に心ひかれ
訪ね来る人々も少なくありません","However, many people come to visit
because they are attracted by the landscape that
combines the harshness of the place -
- and the beauty of its ruggedness.",ui\00_message\npc\base\n1508.gmd,\npc\n1508.arc,n1508.arc,49
0,,"そんな人々に便宜を提供することで
白竜様のお役に立とうと
我々はここに暮らし、精進しております","We live here and devote ourselves to
helping the White Dragon by providing convenience
to such people.
",ui\00_message\npc\base\n1508.gmd,\npc\n1508.arc,n1508.arc,50
0,,"わたくしはジンゲンの長――
ダウ渓谷のエリアマスター、ヘイデンと申します
どうぞお見知りおきを","I am the head of Gingen--
I am Hayden, Area Master of the Dow Valley
Please get to know me.",ui\00_message\npc\base\n1508.gmd,\npc\n1508.arc,n1508.arc,51
0,,"村の依頼を引き受けて下さり
ありがとうございます",Thank you for accepting the village's request.,ui\00_message\npc\base\n1508.gmd,\npc\n1508.arc,n1508.arc,52
0,,"今後は、覚者様を物資面にて
支援させていただきます","We will continue to support the Arisen with
supplies.",ui\00_message\npc\base\n1508.gmd,\npc\n1508.arc,n1508.arc,53
0,,"――覚者様にお知らせすべき
ことがあるのです","- There is something I should inform the esteemed
Arisen about.",ui\00_message\npc\base\n1508.gmd,\npc\n1508.arc,n1508.arc,54
0,,"村から降りた川べり、《白砂河原》で
このところ、凶暴で大きなラージサルファーの
目撃が相次いでおりまして","On the riverbank down from the village, the White
Sand River,
there have been a number of sightings of large,
ferocious large sulphurs
in recent days.",ui\00_message\npc\base\n1508.gmd,\npc\n1508.arc,n1508.arc,55
0,,"《タイガーテール・サルファー》と呼び
警戒をしておりました","I was on guard against a ""Sulfur Tiger-Tail"".",ui\00_message\npc\base\n1508.gmd,\npc\n1508.arc,n1508.arc,56
0,,"もし河原へ下りる時は、
十分注意なさることです","If you go down to the riverbank,
be very careful!",ui\00_message\npc\base\n1508.gmd,\npc\n1508.arc,n1508.arc,57
0,,"――地下墓地、《カタコンベ》
ドリード城近くにある地下墓地は旧時代
罪人を葬る場所であったと言われています","It is said that the underground catacombs near
Dreed Castle were a burial place for sinners in
ancient times.",ui\00_message\npc\base\n1508.gmd,\npc\n1508.arc,n1508.arc,58
0,,"白竜様のお力が弱まり
近年妙に瘴気が溜まりやすくなって
しまっている様子――","The power of the White Dragon Master has weakened
and the strange miasma that has been accumulating
in recent years seems to have become--",ui\00_message\npc\base\n1508.gmd,\npc\n1508.arc,n1508.arc,59
0,,"そこで、危険ではありますが
一度入り口を開放することにいたしました","So we have decided to open the entrance once
although it is dangerous!",ui\00_message\npc\base\n1508.gmd,\npc\n1508.arc,n1508.arc,60
0,,"もし、探索をされるのでしたらどうぞ
積極的に私から勧めはいたしませんが","If you'd like to explore, please go to
I'm not going to actively encourage you to do so.",ui\00_message\npc\base\n1508.gmd,\npc\n1508.arc,n1508.arc,61
0,,"ダウの西に、《ドリード監視塔》という
小塔があるのはご存知ですか","Did you know that there is a
small tower west of Dow called the ""Dorid
Watchtower""?",ui\00_message\npc\base\n1508.gmd,\npc\n1508.arc,n1508.arc,62
0,,"一昔前までは、現役の騎士団詰め所でも
あった場所なのですが
今やスノーハーピーが縄張りとする危険地帯",,ui\00_message\npc\base\n1508.gmd,\npc\n1508.arc,n1508.arc,63
0,,"この調子で増えられれば
いずれジンゲンにも彼女らが飛来するのは
明白です",,ui\00_message\npc\base\n1508.gmd,\npc\n1508.arc,n1508.arc,64
0,,"どうか、群れの中核をなす
《スノーグーラー・ハーピー》を討伐して
くださいませんか",,ui\00_message\npc\base\n1508.gmd,\npc\n1508.arc,n1508.arc,65
0,,"あなた様が村に滞在されるようになって
民の表情も明るくなった気がいたします",,ui\00_message\npc\base\n1508.gmd,\npc\n1508.arc,n1508.arc,66
0,,"大した支援品ではありませんが
改善の努力をしますので
今後もよろしくお願いいたします","It's not a great support item, but
we will try to improve it.
Thank you for your continued support!",ui\00_message\npc\base\n1508.gmd,\npc\n1508.arc,n1508.arc,67
0,,"覚者様は、いまや相当にダウ渓谷を
よく知る方――
以前お話したとおり、ある人物を紹介
したいのです","The Arisen now knows the Dowe Valley quite well--
As I told you before, I would like to introduce
someone to you.",ui\00_message\npc\base\n1508.gmd,\npc\n1508.arc,n1508.arc,68
0,,"その者の名はチェスター
神殿では伝えられていない職
《シーカー》の技術に長けた若者です","His name is Chester
a position not handed down in the Temple
a young man skilled in the art of the Seeker.",ui\00_message\npc\base\n1508.gmd,\npc\n1508.arc,n1508.arc,69
0,,"ダガ―を駆使する素早い身ごなしと
ロープを用いた跳躍術","Quick gestures using daggers and
leaping techniques with ropes",ui\00_message\npc\base\n1508.gmd,\npc\n1508.arc,n1508.arc,70
0,,"その特性から、暗殺者や盗賊といった
ならず者が好む技術ではありますが
あなたであれば善く使うことができるはず","Because of its characteristics, it is a technique
favored by
ruffians such as assassins and thieves, but
you can use it for good!",ui\00_message\npc\base\n1508.gmd,\npc\n1508.arc,n1508.arc,71
0,,"《シーカー》としてさらに腕を磨かれる時が来れば
《渓谷の一軒家》に居る青年、チェスターを
お訪ねください
きっと彼が力となってくれるでしょう","When the time comes for you to further hone your
skills as a Seeker, please visit Chester, the
young man in the ""House in the Valley"".
I'm sure he will be able to help you.",ui\00_message\npc\base\n1508.gmd,\npc\n1508.arc,n1508.arc,72
0,,"覚者様についてはすでに話を通しておきました
住居の場所については、《スポット情報》で
確認されるとよいでしょう","I've already talked to you about the Arisen.
You may want to check 《Spot Information》
for the location of the Arisen's residence.",ui\00_message\npc\base\n1508.gmd,\npc\n1508.arc,n1508.arc,73
0,,"そろそろ切り出そうと思っていたことが
ありまして――",There's something I've been meaning to bring up--,ui\00_message\npc\base\n1508.gmd,\npc\n1508.arc,n1508.arc,74
0,,"あなたは相当の実力をお持ちです
それは、このダウを守るためではなく
より多くの人々のため活かされるべき――","You have considerable skills.
They should be put to use not only to protect
Dowe,
but for the good of as many as possible.",ui\00_message\npc\base\n1508.gmd,\npc\n1508.arc,n1508.arc,75
0,,"グリッテン砦の北、オークが占領する
バートランドの調査にこそ、覚者様の力が
必要であると思うようになったのです","I have come to believe that it is precisely to
investigate the orc-occupied
Bertland, north of Fort Gritten, that we need the
help of the Arisen!",ui\00_message\npc\base\n1508.gmd,\npc\n1508.arc,n1508.arc,76
0,,"もちろん、これは私の手前勝手
関所のノーメルに話を通し、バートランドへの
路を開けるよう伝えておきました
オーク侵入の危険と引き換えですが","Of course, this is my own selfish
I spoke to Nommel at the customs house and told
him to open a
path to Bertrand
in exchange for the risk of an orc invasion.",ui\00_message\npc\base\n1508.gmd,\npc\n1508.arc,n1508.arc,77
0,,"《バートランド東関所》、そして
《グリッテン砦の西側通路》どちらからでも
バートランドへ行く事ができるでしょう","From either the ""Betland East Side"" or ""The West
Passage of Fort Gritten"",
you can get to Betland from either of them.",ui\00_message\npc\base\n1508.gmd,\npc\n1508.arc,n1508.arc,78
0,,"先に行かれるかどうかは、お任せします
どうぞよき判断を","I'll leave it up to you to decide if you want to
go ahead.
Please make a good decision.",ui\00_message\npc\base\n1508.gmd,\npc\n1508.arc,n1508.arc,79
0,,"――恐れ入りますが覚者様
あなたにぜひお願いしたいことがあるのです","――I'm sorry, Ser Arisen, there's something I
would like to ask of you.",ui\00_message\npc\base\n1508.gmd,\npc\n1508.arc,n1508.arc,80
0,,"渓谷にある大きな自然洞
《風鳴り洞窟》のことはご存知でしょうか？","Have you heard about the large natural cave in
the canyon
《Wind Sounding Cave》?",ui\00_message\npc\base\n1508.gmd,\npc\n1508.arc,n1508.arc,81
0,,"あそこはかつて、ある恐ろしい魔物の
住処でもあったのです
このジンゲンの民の多くが犠牲になりました","There, it was once the
lair of a terrifying
monster, in which many of Jingen's people fell
victim to.",ui\00_message\npc\base\n1508.gmd,\npc\n1508.arc,n1508.arc,82
0,,"撃退され姿を消していたのですが
かの魔物が再来したかもしれぬとの
報せがあり、事実であれば一大事","It was repulsed and disappeared, but
there are reports that the monster may have
returned
and if true, that would be a big deal!",ui\00_message\npc\base\n1508.gmd,\npc\n1508.arc,n1508.arc,83
0,,"申し訳ありませんが覚者様
その真偽を確かめてはいただけないでしょうか
正式に依頼いたしますので――","I apologize, Arisen
would you be able to confirm its authenticity?
We will make a formal request for it ――",ui\00_message\npc\base\n1508.gmd,\npc\n1508.arc,n1508.arc,84
0,,"あなたさまがジンゲンに掛けて下さる
お心遣いの数々――
感謝してもしきれません","I can't thank you enough for all the
kindnesses that you hang on Jingen--
",ui\00_message\npc\base\n1508.gmd,\npc\n1508.arc,n1508.arc,85
0,,"あなたこそまさに
白竜様が我々に遣わして下さった恵みです","You are truly
the blessing that the White Dragon has sent to us!",ui\00_message\npc\base\n1508.gmd,\npc\n1508.arc,n1508.arc,86
0,,"比べられるものではありませんが
我々にできる精一杯の礼を用意しました
ジンゲンの民は、これからもあなたと共に","Although it cannot be compared
We have prepared our utmost gratitude that we can
offer
The people of Jingen will continue to stand with
you.",ui\00_message\npc\base\n1508.gmd,\npc\n1508.arc,n1508.arc,87
0,,"おお、覚者様
《滅びの渦》の調査にいらしたのですか？","Oh, Arisen
, Did you come to investigate the 'Vortex of
Destruction'?",ui\00_message\npc\base\n1508.gmd,\npc\n1508.arc,n1508.arc,88
0,,"数少ないジンゲンの民ですが
意外にも、あの空を恐れて
逃げだすものはおりませんでした","Even though there are only a few Seekers left in
Jingen
, surprisingly, none of them were afraid of the
sky and fled
",ui\00_message\npc\base\n1508.gmd,\npc\n1508.arc,n1508.arc,89
0,,"元より、このジンゲンを離れられぬ
愛着のある者が残っていたのでしょう","From the beginning, it seems that there were some
who couldn't leave Jingen due to their attachment
",ui\00_message\npc\base\n1508.gmd,\npc\n1508.arc,n1508.arc,90
0,,"諦めた方が良いのやもしれません
しかし、此度もあなたさまならば
お救いくださるのではと
思わずにいられないのです","It may be better to give up
but again I can't help but think that you
can save us
",ui\00_message\npc\base\n1508.gmd,\npc\n1508.arc,n1508.arc,91
0,,あなたさまこそ、竜が遣わされた恵み,You are the blessing sent by the dragon,ui\00_message\npc\base\n1508.gmd,\npc\n1508.arc,n1508.arc,92
0,,"どのような結果になろうとも
あなたを信じるという選択を
後悔はいたしません","Whatever the outcome,
I will not regret
my choice to believe in you!",ui\00_message\npc\base\n1508.gmd,\npc\n1508.arc,n1508.arc,93
0,,"ボルドで採れたいい品が揃ってるよ
見てっておくれよ！
安くしとくからさ！","We've got some good stuff from the Bordo
Take a look!
I'll give you a discount!",ui\00_message\npc\base\n1600.gmd,\npc\n1600.arc,n1600.arc,0
0,,"ねぇねぇ、知ってるかい？
キノザ鉱泉には泉質が違う３つの温泉があるんだよ
入っていきなよ、お肌スベスベになるよ！","Hey, hey, did you know?
Kinoza Kosen has three hot springs with different
qualities.
Go ahead and take a bath, your skin will be
smooth and smooth!",ui\00_message\npc\base\n1600.gmd,\npc\n1600.arc,n1600.arc,1
0,,"《ボルド大坑道》ってのが、山の中腹にあるのさ
巨人だかが出るってんで閉鎖されちまったが
それでも鉱石掘りにいく連中は今も多いんだよ","There's a place called the Volden Large Tunnels,
located halfway up the mountain.
It was closed down because giants were appearing,
but there are still many people who go there to
mine ores.",ui\00_message\npc\base\n1600.gmd,\npc\n1600.arc,n1600.arc,2
0,,"いらっしゃい！
ボルドの名産品だよ！","Welcome!
It's a Bordo specialty!",ui\00_message\npc\base\n1600.gmd,\npc\n1600.arc,n1600.arc,3
0,,"ボルドで採れたいい品が揃ってるよ
見てっておくれよ！
安くしとくからさ！","We've got some good stuff from the Bordo
Take a look!
I'll give you a discount!",ui\00_message\npc\base\n1600.gmd,\npc\n1600.arc,n1600.arc,0
0,,"ねぇねぇ、知ってるかい？
キノザ鉱泉には泉質が違う３つの温泉があるんだよ
入っていきなよ、お肌スベスベになるよ！","Hey, hey, did you know?
Kinoza Kosen has three hot springs with different
qualities.
Go ahead and take a bath, your skin will be
smooth and smooth!",ui\00_message\npc\base\n1600.gmd,\npc\n1600.arc,n1600.arc,1
0,,"《ボルド大坑道》ってのが、山の中腹にあるのさ
巨人だかが出るってんで閉鎖されちまったが
それでも鉱石掘りにいく連中は今も多いんだよ","There's a place called the Volden Large Tunnels,
located halfway up the mountain.
It was closed down because giants were appearing,
but there are still many people who go there to
mine ores.",ui\00_message\npc\base\n1600.gmd,\npc\n1600.arc,n1600.arc,2
0,,"いらっしゃい！
ボルドの名産品だよ！","Welcome!
It's a Bordo specialty!",ui\00_message\npc\base\n1600.gmd,\npc\n1600.arc,n1600.arc,3
0,,"良い武器には良い鉱石が要る
当たり前のことだがな！","Good weapons need good ore.
It's obvious!",ui\00_message\npc\base\n1601.gmd,\npc\n1601.arc,n1601.arc,0
0,,材料への妥協は出来への妥協だ,"Compromising on ingredients means compromising on
the outcome.",ui\00_message\npc\base\n1601.gmd,\npc\n1601.arc,n1601.arc,1
0,,"お前が一流の戦士を目指すなら
武器も一流を目指せ","If you aim to be a top-notch warrior,
aim for top-notch weapons.",ui\00_message\npc\base\n1601.gmd,\npc\n1601.arc,n1601.arc,2
0,,"だが、肝心なのは身分相応ってやつだ
それを忘れるなよ","But what's important is to know your place.
Don't forget that.",ui\00_message\npc\base\n1601.gmd,\npc\n1601.arc,n1601.arc,3
0,,"命を賭けて武器を打ち、命を賭けた勇士が
それを振るう","Putting your life at stake to wield your weapon,
you, the brave warrior.",ui\00_message\npc\base\n1601.gmd,\npc\n1601.arc,n1601.arc,4
0,,――フフ、これ以上のやり甲斐があろうか！,"Hahaha, can there be anything more worthwhile
than this!",ui\00_message\npc\base\n1601.gmd,\npc\n1601.arc,n1601.arc,5
0,,"ああ、鍛冶の依頼か？
話を聞こう","Oh, you're asking for a blacksmith?
Let's talk about it.",ui\00_message\npc\base\n1601.gmd,\npc\n1601.arc,n1601.arc,6
0,,"良い武器には良い鉱石が要る
当たり前のことだがな！","Good weapons need good ore.
It's obvious!",ui\00_message\npc\base\n1601.gmd,\npc\n1601.arc,n1601.arc,0
0,,材料への妥協は出来への妥協だ,"Compromising on ingredients means compromising on
the outcome.",ui\00_message\npc\base\n1601.gmd,\npc\n1601.arc,n1601.arc,1
0,,"お前が一流の戦士を目指すなら
武器も一流を目指せ","If you aim to be a top-notch warrior,
aim for top-notch weapons.",ui\00_message\npc\base\n1601.gmd,\npc\n1601.arc,n1601.arc,2
0,,"だが、肝心なのは身分相応ってやつだ
それを忘れるなよ","But what's important is to know your place.
Don't forget that.",ui\00_message\npc\base\n1601.gmd,\npc\n1601.arc,n1601.arc,3
0,,"命を賭けて武器を打ち、命を賭けた勇士が
それを振るう","Putting your life at stake to wield your weapon,
you, the brave warrior.",ui\00_message\npc\base\n1601.gmd,\npc\n1601.arc,n1601.arc,4
0,,――フフ、これ以上のやり甲斐があろうか！,"Hahaha, can there be anything more worthwhile
than this!",ui\00_message\npc\base\n1601.gmd,\npc\n1601.arc,n1601.arc,5
0,,"ああ、鍛冶の依頼か？
話を聞こう","Oh, you're asking for a blacksmith?
Let's talk about it.",ui\00_message\npc\base\n1601.gmd,\npc\n1601.arc,n1601.arc,6
0,,"覚者さん、キノザは白竜神殿ほどじゃ
ないにしろ賑やかだろ？","Arisen, Kinoza is not as busy as the White Dragon
Temple, but it's still busy, right?",ui\00_message\npc\base\n1602.gmd,\npc\n1602.arc,n1602.arc,0
0,,"そういうとこにゃ、商売のチャンスも
多いってことさ","There are a lot of business opportunities
in that kind of place.",ui\00_message\npc\base\n1602.gmd,\npc\n1602.arc,n1602.arc,1
0,,"鉱山へ行くにも森方面へ行くにも
なんせ道具は多い方がいい！","Whether you are going to the mine or to the forest
the more tools you have, the better!",ui\00_message\npc\base\n1602.gmd,\npc\n1602.arc,n1602.arc,2
0,,"切らしてるなら補充していきな
じゃんじゃん買ってってくれ","If you're out, go to
and buy a bunch of stuff.",ui\00_message\npc\base\n1602.gmd,\npc\n1602.arc,n1602.arc,3
0,,"大浴場のロイは、たまーに奇妙な品を
仕入れてくるんだが
一体ありゃ、どっから手に入れてるんだろなぁ","Roy from the big bathhouse sometimes gets some
strange
items
I wonder where the heck he gets them from",ui\00_message\npc\base\n1602.gmd,\npc\n1602.arc,n1602.arc,4
0,,よお、らっしゃい！,Welcome!,ui\00_message\npc\base\n1602.gmd,\npc\n1602.arc,n1602.arc,5
0,,"覚者さん、キノザは白竜神殿ほどじゃ
ないにしろ賑やかだろ？","Arisen, Kinoza is not as busy as the White Dragon
Temple, but it's still busy, right?",ui\00_message\npc\base\n1602.gmd,\npc\n1602.arc,n1602.arc,0
0,,"そういうとこにゃ、商売のチャンスも
多いってことさ","There are a lot of business opportunities
in that kind of place.",ui\00_message\npc\base\n1602.gmd,\npc\n1602.arc,n1602.arc,1
0,,"鉱山へ行くにも森方面へ行くにも
なんせ道具は多い方がいい！","Whether you are going to the mine or to the forest
the more tools you have, the better!",ui\00_message\npc\base\n1602.gmd,\npc\n1602.arc,n1602.arc,2
0,,"切らしてるなら補充していきな
じゃんじゃん買ってってくれ","If you're out, go to
and buy a bunch of stuff.",ui\00_message\npc\base\n1602.gmd,\npc\n1602.arc,n1602.arc,3
0,,"大浴場のロイは、たまーに奇妙な品を
仕入れてくるんだが
一体ありゃ、どっから手に入れてるんだろなぁ","Roy from the big bathhouse sometimes gets some
strange
items
I wonder where the heck he gets them from",ui\00_message\npc\base\n1602.gmd,\npc\n1602.arc,n1602.arc,4
0,,よお、らっしゃい！,Welcome!,ui\00_message\npc\base\n1602.gmd,\npc\n1602.arc,n1602.arc,5
0,,"あ、泊ってく？　だったら
<VAL PRICE_INN>よ
もちろん酒場も自由に使ってね","Oh, are you staying over? In that case, it's <VAL
PRICE_INN>. Feel free to use the Tavern as well.",ui\00_message\npc\base\n1603.gmd,\npc\n1603.arc,n1603.arc,0
0,,はい,Yes,ui\00_message\npc\base\n1603.gmd,\npc\n1603.arc,n1603.arc,1
0,,いいえ,No,ui\00_message\npc\base\n1603.gmd,\npc\n1603.arc,n1603.arc,2
0,,"温泉浸かってゆっくりしてさ
酒のんで楽しく休んでいくといいわよ！
山掘りも冒険者も、うちは大歓迎よ！","Soak in the hot springs, relax,
have a drink and have a good rest!
Mountain diggers and adventurers are welcome at
our place!",ui\00_message\npc\base\n1603.gmd,\npc\n1603.arc,n1603.arc,3
0,,"自慢の料理も食べていってね！
キノザは料理にも温泉を使ってるんだから
たっぷり元気つけてもらわなきゃ！","Please try their signature dishes too!
Kinoza uses hot springs in their cooking as well.
You need to get plenty of energy!",ui\00_message\npc\base\n1603.gmd,\npc\n1603.arc,n1603.arc,4
0,,"大坑道へ行くなら十分気をつけてよ
鉱石目当ての人がよく行くって言っても
全員無事だったわけじゃないからね","If you're going to the big tunnels, be very
careful.
Even though people often go there for the ore,
not all of them were safe.",ui\00_message\npc\base\n1603.gmd,\npc\n1603.arc,n1603.arc,5
0,,"あ、《弱化の治療》？　だったら
<VAL PRICE_WEAK>よ
大変な目にあったみたいね","Ah, ""Treat Weakness""? In that case, the price is
<VAL PRICE_WEAK>.
You seem to have had a tough time.",ui\00_message\npc\base\n1603.gmd,\npc\n1603.arc,n1603.arc,6
0,,はい,Yes,ui\00_message\npc\base\n1603.gmd,\npc\n1603.arc,n1603.arc,7
0,,いいえ,No,ui\00_message\npc\base\n1603.gmd,\npc\n1603.arc,n1603.arc,8
0,,"ん～、だけどあなた《弱化》じゃないわよ
ただの疲れすぎじゃないかしら","Hmmm, but you're not ""weakened""
I think you're just too tired.",ui\00_message\npc\base\n1603.gmd,\npc\n1603.arc,n1603.arc,9
0,,"はーい、キノザ組合宿へようこそ！
ゆっくりしていってね","Yes, welcome to the Kinoza Association Inn!
Please make yourself at home.",ui\00_message\npc\base\n1603.gmd,\npc\n1603.arc,n1603.arc,10
0,,"あら、休んでく？　じゃあゆっくりしてってよ
宿代はタダよ、あなただけ特別なんだから！
その代わり冒険話を聞かせてね","Oh, you want to take a break?　Then take your time.
The accommodation is free, you're the only one
who's special!
Tell us about your adventures in return!",ui\00_message\npc\base\n1603.gmd,\npc\n1603.arc,n1603.arc,11
0,,はい,Yes,ui\00_message\npc\base\n1603.gmd,\npc\n1603.arc,n1603.arc,12
0,,いいえ,No,ui\00_message\npc\base\n1603.gmd,\npc\n1603.arc,n1603.arc,13
0,,"この辺りって、毒沼やら油田やらいろいろあるでしょ
入っちゃって相当大変な目に合う人も多いのよ","There are all kinds of poisonous swamps and oil
fields around here.
Many people get into a lot of trouble if they get
in.",ui\00_message\npc\base\n1603.gmd,\npc\n1603.arc,n1603.arc,14
0,,"応急処置ができるよう
しっかりと準備してったほうがいいわよ","You'd better make sure you're prepared for first
aid at
",ui\00_message\npc\base\n1603.gmd,\npc\n1603.arc,n1603.arc,15
0,,"気を付けてても
魔物にぶっとばされて毒まみれ――
とかしょっちゅうなんだから","Even if you're careful,
you can still get hit by demons and covered in
poison--
",ui\00_message\npc\base\n1603.gmd,\npc\n1603.arc,n1603.arc,16
0,,"あ、泊ってく？　だったら
<VAL PRICE_INN>よ
もちろん酒場も自由に使ってね","Oh, are you staying over? In that case, it's <VAL
PRICE_INN>. Feel free to use the Tavern as well.",ui\00_message\npc\base\n1603.gmd,\npc\n1603.arc,n1603.arc,0
0,,はい,Yes,ui\00_message\npc\base\n1603.gmd,\npc\n1603.arc,n1603.arc,1
0,,いいえ,No,ui\00_message\npc\base\n1603.gmd,\npc\n1603.arc,n1603.arc,2
0,,"温泉浸かってゆっくりしてさ
酒のんで楽しく休んでいくといいわよ！
山掘りも冒険者も、うちは大歓迎よ！","Soak in the hot springs, relax,
have a drink and have a good rest!
Mountain diggers and adventurers are welcome at
our place!",ui\00_message\npc\base\n1603.gmd,\npc\n1603.arc,n1603.arc,3
0,,"自慢の料理も食べていってね！
キノザは料理にも温泉を使ってるんだから
たっぷり元気つけてもらわなきゃ！","Please try their signature dishes too!
Kinoza uses hot springs in their cooking as well.
You need to get plenty of energy!",ui\00_message\npc\base\n1603.gmd,\npc\n1603.arc,n1603.arc,4
0,,"大坑道へ行くなら十分気をつけてよ
鉱石目当ての人がよく行くって言っても
全員無事だったわけじゃないからね","If you're going to the big tunnels, be very
careful.
Even though people often go there for the ore,
not all of them were safe.",ui\00_message\npc\base\n1603.gmd,\npc\n1603.arc,n1603.arc,5
0,,"あ、《弱化の治療》？　だったら
<VAL PRICE_WEAK>よ
大変な目にあったみたいね","Ah, ""Treat Weakness""? In that case, the price is
<VAL PRICE_WEAK>.
You seem to have had a tough time.",ui\00_message\npc\base\n1603.gmd,\npc\n1603.arc,n1603.arc,6
0,,はい,Yes,ui\00_message\npc\base\n1603.gmd,\npc\n1603.arc,n1603.arc,7
0,,いいえ,No,ui\00_message\npc\base\n1603.gmd,\npc\n1603.arc,n1603.arc,8
0,,"ん～、だけどあなた《弱化》じゃないわよ
ただの疲れすぎじゃないかしら","Hmmm, but you're not ""weakened""
I think you're just too tired.",ui\00_message\npc\base\n1603.gmd,\npc\n1603.arc,n1603.arc,9
0,,"はーい、キノザ組合宿へようこそ！
ゆっくりしていってね","Yes, welcome to the Kinoza Association Inn!
Please make yourself at home.",ui\00_message\npc\base\n1603.gmd,\npc\n1603.arc,n1603.arc,10
0,,"あら、休んでく？　じゃあゆっくりしてってよ
宿代はタダよ、あなただけ特別なんだから！
その代わり冒険話を聞かせてね","Oh, you want to take a break?　Then take your time.
The accommodation is free, you're the only one
who's special!
Tell us about your adventures in return!",ui\00_message\npc\base\n1603.gmd,\npc\n1603.arc,n1603.arc,11
0,,はい,Yes,ui\00_message\npc\base\n1603.gmd,\npc\n1603.arc,n1603.arc,12
0,,いいえ,No,ui\00_message\npc\base\n1603.gmd,\npc\n1603.arc,n1603.arc,13
0,,"この辺りって、毒沼やら油田やらいろいろあるでしょ
入っちゃって相当大変な目に合う人も多いのよ","There are all kinds of poisonous swamps and oil
fields around here.
Many people get into a lot of trouble if they get
in.",ui\00_message\npc\base\n1603.gmd,\npc\n1603.arc,n1603.arc,14
0,,"応急処置ができるよう
しっかりと準備してったほうがいいわよ","You'd better make sure you're prepared for first
aid at
",ui\00_message\npc\base\n1603.gmd,\npc\n1603.arc,n1603.arc,15
0,,"気を付けてても
魔物にぶっとばされて毒まみれ――
とかしょっちゅうなんだから","Even if you're careful,
you can still get hit by demons and covered in
poison--
",ui\00_message\npc\base\n1603.gmd,\npc\n1603.arc,n1603.arc,16
0,,"いやぁ～～！！
それにしても大活躍ですなぁ！","Oh no!
That's still a great success!",ui\00_message\npc\base\n1604.gmd,\npc\n1604.arc,n1604.arc,0
0,,"覚者様様、お陰様でキノザも
穴ぐらの面々も大助かりですよ！","Thanks to you, Arisen, Kinoza and the hole in the
ground have been a great help to us!",ui\00_message\npc\base\n1604.gmd,\npc\n1604.arc,n1604.arc,1
0,,"お礼はしっかりさせてもらいますんで
今後ともよしなに！","I will give you a proper
thanks, so please continue to be kind!",ui\00_message\npc\base\n1604.gmd,\npc\n1604.arc,n1604.arc,2
0,,"私はロイ
この鉱泉の管理とボルド地区のエリアマスターを
兼務してましてね","I am Roy
and I am in charge of managing this hot spring
and the
Borudo area master",ui\00_message\npc\base\n1604.gmd,\npc\n1604.arc,n1604.arc,3
0,,"覚者さん方には毎度ごひいき
ありがとうございます！","Thank you very much for your continued favor to
the Arisen
!",ui\00_message\npc\base\n1604.gmd,\npc\n1604.arc,n1604.arc,4
0,,"キノザに立ち寄った際は、
ゆっくりと温泉で羽を休めて頂いて
問題解決の方、ぜひよろしくお願いしますよ！","When you stop by Kinoza,
please take the time to relax and rest your wings
in the hot springs and
please be the one to solve the problem!",ui\00_message\npc\base\n1604.gmd,\npc\n1604.arc,n1604.arc,5
0,,"――この辺りは鉱石の一大産地
なんですが、かつての活気も坑道に出る
巨人族のせいでずいぶん落ちたものです","This area used to be a major mining region, but
the energy of the past has diminished due to the
appearance of Giants in the mines.",ui\00_message\npc\base\n1604.gmd,\npc\n1604.arc,n1604.arc,6
0,,"白竜様がお元気な時分は、それはもう
採掘も往来も盛んだったそうですがね","When Lord White Dragon was in good health, I heard that
mining and traffic were very active.",ui\00_message\npc\base\n1604.gmd,\npc\n1604.arc,n1604.arc,7
0,,"ともあれ、レスタニアを代表する保養地
キノザの活気は巡り巡って必ずや
白竜様、神殿の皆様にとってよきお力に
なりますとも！！","Anyway, the vibrancy of Kinoza, the leading
recreational area of Restania
, will surely be a great help to
the White Dragon and the Temple
!",ui\00_message\npc\base\n1604.gmd,\npc\n1604.arc,n1604.arc,8
0,,"レオ統率やイリスさん、ヴァネッサさんにも
よろしくお伝え下さい","Please send my best wishes to Leo leadership,
Iris and Vanessa at
",ui\00_message\npc\base\n1604.gmd,\npc\n1604.arc,n1604.arc,9
0,,"それにしても、毎度毎度
あれこれ対処頂いて！","But still, every time I go to
, you deal with this and that!",ui\00_message\npc\base\n1604.gmd,\npc\n1604.arc,n1604.arc,10
0,,"お手数お掛けしてる分、それなりに
応えなきゃあ、風呂番がすたるってもんです","If we don't
respond in a reasonable manner to the trouble
you're taking, we'll all be disappointed.",ui\00_message\npc\base\n1604.gmd,\npc\n1604.arc,n1604.arc,11
0,,"いやぁ、何かと手伝ってもらってすみませんね！
助かりますよ","Well, I'm sorry for all the help you've been
giving me!
I appreciate it.",ui\00_message\npc\base\n1604.gmd,\npc\n1604.arc,n1604.arc,12
0,,"支援品の方、融通させてもらいますんで
今後ともよしなに","I'll be happy to provide you with any support
items you need.
I look forward to working with you in the future.",ui\00_message\npc\base\n1604.gmd,\npc\n1604.arc,n1604.arc,13
0,,"いやぁ、何かと手伝ってもらってすみませんね！
助かりますよ","Well, I'm sorry for all the help you've been
giving me!
I appreciate it.",ui\00_message\npc\base\n1604.gmd,\npc\n1604.arc,n1604.arc,14
0,,やぁ、どうもどうも覚者さん！,,ui\00_message\npc\base\n1604.gmd,\npc\n1604.arc,n1604.arc,15
0,,"覚者さんが力を貸してくださったお陰ですかね
どうも鉱泉の資源が豊かになってきた
気がしますな！","Thanks to the help of the Arisen, I feel that the
resources of the mineral springs are getting
richer.",ui\00_message\npc\base\n1604.gmd,\npc\n1604.arc,n1604.arc,16
0,,"よければ羽休めも兼ねて、温泉で
ゆっくりしていってくださいよ","If you'd like, you can also take a break from
your wings and relax at the hot springs
",ui\00_message\npc\base\n1604.gmd,\npc\n1604.arc,n1604.arc,17
0,,"そうそう！
こいつを持って行ってくださいよ！
覚者さんのため、特別に用意したんですから","Oh yeah!
Take this guy with you, please!
I prepared it especially for you, Arisen!",ui\00_message\npc\base\n1604.gmd,\npc\n1604.arc,n1604.arc,18
0,,どうです、結構な品でしょう？,What do you think?,ui\00_message\npc\base\n1604.gmd,\npc\n1604.arc,n1604.arc,19
0,,"そうだ覚者さん
あなたにお話があるんですよ","Yes, Arisen
I need to talk to you.",ui\00_message\npc\base\n1604.gmd,\npc\n1604.arc,n1604.arc,20
0,,"ホボリック洞穴からダウ渓谷へ
つづく谷道のところに、《南壁のひび》って
洞窟があるのはご存知で？","Hobolik Cave to Dow Valley
Did you know that there is a cave called ""Cracks
in the South Face""
at the end of the valley road?",ui\00_message\npc\base\n1604.gmd,\npc\n1604.arc,n1604.arc,21
0,,"そこは、中で鉱員が行方不明になるって
ことが続いて閉鎖された洞窟なんですが
私は良い鉱脈が伸びてるんじゃないかと
踏んでましてね――","It's a cave that was closed after a series of
miners went missing in it.
I thought there might be a good vein of ore
growing there.
",ui\00_message\npc\base\n1604.gmd,\npc\n1604.arc,n1604.arc,22
0,,"何やら、洞窟内に光るものがあるとか
ないとかで――","Something about shiny things in the cave or
not--",ui\00_message\npc\base\n1604.gmd,\npc\n1604.arc,n1604.arc,23
0,,"どうです？
あなたなら行けるんじゃないですかね
探検にいっちゃみませんか
内緒で封鎖は解いておきますんで","What do you think?
Maybe you can go
and explore
I'll break the blockade in secret.",ui\00_message\npc\base\n1604.gmd,\npc\n1604.arc,n1604.arc,24
0,,"お待ちしておりましたよ！
ささ、これをどうぞ！
日頃の礼です、道中お役に立ててくださいよ","We've been waiting for you!
Here, take this!
Thank you for all you've done for us. Please help
us along the way.",ui\00_message\npc\base\n1604.gmd,\npc\n1604.arc,n1604.arc,25
0,,覚者さん、いいニュースがあるんですよ！,"Arisen, I have some good news!",ui\00_message\npc\base\n1604.gmd,\npc\n1604.arc,n1604.arc,26
0,,"ダウ渓谷とボルド鉱山地区を繋ぐ谷道――
《南壁谷》を塞いでた土砂が、ようやく撤去できた
そうでして！","The valley road connecting the Dow Valley and the
Boldo mining district--
The earth and sand that had been blocking the
""South Wall Valley"" has finally been removed
And so it was!",ui\00_message\npc\base\n1604.gmd,\npc\n1604.arc,n1604.arc,27
0,,"まぁ、《採掘師の隠れ道》を使えば通れはしますが
鉱員でもなければ
あんな危ない道は使いたくありませんからな","Well, you can get through if you use the ""miner's
hidden path""
but unless you're a miner
you don't want to use that dangerous path.",ui\00_message\npc\base\n1604.gmd,\npc\n1604.arc,n1604.arc,28
0,,"ともあれ、これでダウ渓谷方面、ジンゲン村との
行き来ができるようになりますな","Anyway, we can now go to
in the direction of the Dau Valley and to and
from the village of Zingen.",ui\00_message\npc\base\n1604.gmd,\npc\n1604.arc,n1604.arc,29
0,,"それにしても、毎度毎度
あれこれ対処頂いて！","But still, every time I go to
, you deal with this and that!",ui\00_message\npc\base\n1604.gmd,\npc\n1604.arc,n1604.arc,30
0,,"お手数お掛けしてる分、それなりに
応えなきゃあ風呂番がすたるってもんです！","If we don't
respond in a reasonable manner to the trouble
you're taking, we'll be stuck with the bathtub!",ui\00_message\npc\base\n1604.gmd,\npc\n1604.arc,n1604.arc,31
0,,"またまた融通させてもらいますんで
今後ともよしなに","I'll be happy to accommodate you again.
I look forward to working with you in the future.",ui\00_message\npc\base\n1604.gmd,\npc\n1604.arc,n1604.arc,32
0,,"よろしければこれをどうぞ
今日は来場者に粗品をお渡ししてるんです","If you'd like, here it is:
We're giving away some roughage to visitors today.",ui\00_message\npc\base\n1604.gmd,\npc\n1604.arc,n1604.arc,33
0,,"今日は覚者さんに、またまた折り入って
相談があるんですよ――","Today I have another folded
consultation with a memorandum of understanding--.",ui\00_message\npc\base\n1604.gmd,\npc\n1604.arc,n1604.arc,34
0,,"実はね、白騎団のかたがたに
討伐要請を出していた厄介なオーガ
《坑道荒らし》ってのがいるんですが――","As a matter of fact, there is a nasty ogre
that the White Knights have been asked to take down
, the Tunnel Troll...",ui\00_message\npc\base\n1604.gmd,\npc\n1604.arc,n1604.arc,35
0,,"どうも騎士さん達の手には負えないようで
むしろ、騎士さん側の被害が増えてるって
状況なんですよ","Apparently, the knights are out of control
and the damage to the knight's side is increasing
",ui\00_message\npc\base\n1604.gmd,\npc\n1604.arc,n1604.arc,36
0,,"キノザの西、ボルド小坑道近くの
《山腹の野戦場》で、件のオーガを
やっつけちゃくれませんかね","Can you please kill the ogre
at the
""hillside field"" near the Boldo small tunnels,
west of Kinoza?",ui\00_message\npc\base\n1604.gmd,\npc\n1604.arc,n1604.arc,37
0,,"しかし、オーガも前はもっと山間に
いたってのに、どうしてふもとの方へばかり
降りて来るんでしょう――迷惑な話ですよ","But why do they keep coming down to the foothills
when the ogre used to be more mountainous
- it's annoying!",ui\00_message\npc\base\n1604.gmd,\npc\n1604.arc,n1604.arc,38
0,,"おお、今日は大きなお知らせが
ありますよ！","Oh, we have a big announcement today:
",ui\00_message\npc\base\n1604.gmd,\npc\n1604.arc,n1604.arc,39
0,,"このボルド鉱山一の大坑道、
《ボルド大坑道》の出入り口を塞いでいた
ガレキが撤去できたんです！","We were able to remove the debris
that was blocking the entrance and exit of the
Boldo Tunnel,
the largest tunnel in the Boldo Mine!",ui\00_message\npc\base\n1604.gmd,\npc\n1604.arc,n1604.arc,40
0,,"これでまた、採掘に再開発も
捗るってもんです！","This will also allow for redevelopment
progress in mining!",ui\00_message\npc\base\n1604.gmd,\npc\n1604.arc,n1604.arc,41
0,,"――とはいえ、元は巨人が現れた
衝撃であちこち崩落したって話です
サイクロプスやなんかが棲みついてる
可能性も――","――However, it's said that originally there were
Giants who appeared and caused various collapses.
There is also a possibility that a Cyclops or
something similar is inhabiting there.",ui\00_message\npc\base\n1604.gmd,\npc\n1604.arc,n1604.arc,42
0,,"そこで覚者さん、ボルドのために一肌
脱いで頂けませんかね
巨人がいないか、一通り奥まで様子を
見て来てもらいたいんですよ","So, Arisen, could you please take off some skin
for Bordo
and go to the back to see if there are any Titans
there.",ui\00_message\npc\base\n1604.gmd,\npc\n1604.arc,n1604.arc,43
0,,"引き受けてくださるなら
あらためて私にお声掛けを！","If you would like to take it on, please contact
me at
again!",ui\00_message\npc\base\n1604.gmd,\npc\n1604.arc,n1604.arc,44
0,,"いやぁ～～！！
それにしても大活躍ですなぁ！","Oh no!
That's still a great success!",ui\00_message\npc\base\n1604.gmd,\npc\n1604.arc,n1604.arc,45
0,,"覚者さまさま、お陰様でキノザも
穴ぐらの面々も大助かりですよ！","Thanks to you, Arisen, Kinoza and the
hole-in-the-wall guys have been a big help!",ui\00_message\npc\base\n1604.gmd,\npc\n1604.arc,n1604.arc,46
0,,"お礼はしっかりさせてもらいますんで
今後ともよしなに！","I will give you a proper
thanks, so please continue to be kind!",ui\00_message\npc\base\n1604.gmd,\npc\n1604.arc,n1604.arc,47
0,,"ああ覚者さん、覚者さん！
またちょっとした問題がありましてね","Oh, Arisen, Arisen!
We're having a little problem again.",ui\00_message\npc\base\n1604.gmd,\npc\n1604.arc,n1604.arc,48
0,,"ムジナ団――だったかな？
ボルド鉱山のふもとに、盗賊たちが
住処にしてる坑道があるんですよ","The Mujina group - I think it was?
There's a tunnel at the foot of the Boldo Mine
where the bandits
make their home.",ui\00_message\npc\base\n1604.gmd,\npc\n1604.arc,n1604.arc,49
0,,その名もずばり、《盗賊の隠れ家》！,"The name of the house is ""Thieves' Hideout""!",ui\00_message\npc\base\n1604.gmd,\npc\n1604.arc,n1604.arc,50
0,,"前に騎士さんが連中を追いたてた後に
表に出られないよう入り口を塞いで
鍵を預けてくれたんですけどね、
どうもそれが壊されたようで――","After the knight chased them off before,
he blocked the entrance to prevent them from
getting out
and left me a key,
but apparently it was broken...",ui\00_message\npc\base\n1604.gmd,\npc\n1604.arc,n1604.arc,51
0,,"我がもの顔で暴れてる奴らの隠れ家に
乗り込んで、一つ懲らしめてやってくださいよ","Please go to
to the hideouts of those who are raging against
themselves and punish them one by one!",ui\00_message\npc\base\n1604.gmd,\npc\n1604.arc,n1604.arc,52
0,,"ヤツら、金目の装身具をずいぶん
略奪してるみたいで、鉱泉の客足にも
響くってもんです","They seem to be looting a lot of gold-grained
trinkets
, which will affect the number of visitors to the
mineral springs
",ui\00_message\npc\base\n1604.gmd,\npc\n1604.arc,n1604.arc,53
0,,"うーむ困ったことになったんですよ
覚者さん！","Ummm, I'm in trouble, Arisen!",ui\00_message\npc\base\n1604.gmd,\npc\n1604.arc,n1604.arc,54
0,,"ボルド鉱山の頂きに、祠があるのはご存知で？
その祠――《山頂の小堂》付近が
グリフィンの巣になってましてね","Did you know that there is a shrine at the top of
the Boldt Mine?
That shrine - near the small hall at the top of
the mountain
is a Griffin's nest.",ui\00_message\npc\base\n1604.gmd,\npc\n1604.arc,n1604.arc,55
0,,"グリフィンがしばしばそこで羽休めをしてたん
ですが、特に厄介なグリフィンが
舞い戻ってきたんですよ！","Griffins often rested their wings there
, but one particularly nasty griffin came back
!",ui\00_message\npc\base\n1604.gmd,\npc\n1604.arc,n1604.arc,56
0,,"覚者さん、どうかそのグリフィンを
追い払っちゃくれませんかね？
また、詳しくは追って説明しますんで","Arisen, can you please get rid of that griffin?
I'll explain the details later.",ui\00_message\npc\base\n1604.gmd,\npc\n1604.arc,n1604.arc,57
0,,"当鉱泉はお客様の需要にあわせ
３つの浴場を用意してますよ","We have three bathhouses at
to meet your needs!",ui\00_message\npc\base\n1604.gmd,\npc\n1604.arc,n1604.arc,58
0,,"どうぞ、ごゆるりと
それぞれのお湯を楽しんでください！
入場キーは受付けのルーシーが販売しております","Please relax and
enjoy each hot tub!
Admission keys are available for sale by Lucy at
the reception!",ui\00_message\npc\base\n1604.gmd,\npc\n1604.arc,n1604.arc,59
0,,"私は一応この地域の顔役もやってましてね
組合宿のリビアンともども、自治と仕事の斡旋も
引き受けてるってわけです","I'm also the face of the community
and the union inn, Livian, and I also take care
of the local government and job placement
",ui\00_message\npc\base\n1604.gmd,\npc\n1604.arc,n1604.arc,60
0,,"キノザとボルド鉱山のため、良かったら
一肌脱いで頂けませんかね、風呂だけに！","For the sake of Kinoza and Bordo Mine, if you
would like to
please give us a skinful, just for the bath!",ui\00_message\npc\base\n1604.gmd,\npc\n1604.arc,n1604.arc,61
0,,"実は、ちょっと私は人外方面の方とも
付き合いがありましてね","Actually, I have a bit of a relationship with
the non-human side of things, too.",ui\00_message\npc\base\n1604.gmd,\npc\n1604.arc,n1604.arc,62
0,,"覚者さんだったら、ご存知じゃありませんか？
穴ぐらに住んでる連中と会ったら
よろしくお伝えください","If you are an Arisen person, wouldn't you know?
If you see any of the guys living in the cave,
please send them my regards at
",ui\00_message\npc\base\n1604.gmd,\npc\n1604.arc,n1604.arc,63
0,,"おお、いらっしゃい！
キノザとボルドに関して
私に何かご用で？","Oh, welcome!
Regarding Kinoza and Bordo:
What can I do for you?",ui\00_message\npc\base\n1604.gmd,\npc\n1604.arc,n1604.arc,64
0,,"おお、覚者さんにお伝えしたいことがあるんですよ！
《辺境の礎》ってやつがこのボルドでも
使えるようになりましてね","Oh, I have something to tell you, Arisen!
Subcrystals are now available at here in Bordo!",ui\00_message\npc\base\n1604.gmd,\npc\n1604.arc,n1604.arc,65
0,,"何でも、行きづらかったところに
一瞬で到着する便利な代物だとか","I hear it's a convenient way to get to places
you've been trying to get to
in an instant.",ui\00_message\npc\base\n1604.gmd,\npc\n1604.arc,n1604.arc,66
0,,"キノザの管理者としては、ボルドにいらっしゃるなら
ぜひともこのキノザに寄って一風呂浴びていって
ほしいところですが――","As the manager of Kinoza, if you're in Bordo,
I'd love for you to stop by Kinoza and take a
bath.
",ui\00_message\npc\base\n1604.gmd,\npc\n1604.arc,n1604.arc,67
0,,"ま、任務の途中や帰りにも、疲れを癒すために
ぜひお湯に浸かっていってくださいよ！
いつでもお待ちしてますんで！","Well, please visit
to soak in the hot water to relieve your fatigue
on your way to or from your mission!
We're always waiting for you!",ui\00_message\npc\base\n1604.gmd,\npc\n1604.arc,n1604.arc,68
0,,"おお、覚者さんじゃないですか！
ちょうどよかった
一つ相談に乗っちゃくれませんか","Oh, you are an Arisen, aren't you?
I was just in time.
Can you help me with one thing?",ui\00_message\npc\base\n1604.gmd,\npc\n1604.arc,n1604.arc,69
0,,"いや、《ボルド大坑道》についてなんですけどね
せっかく再開発も軌道に乗り始めたところだってのに
最近妙な噂が立っちまって鉱員が集まらないんですよ","No, I'm talking about the Boldt Tunnel.
The redevelopment is just getting back on track.
Lately there have been strange rumors and it's
hard to get miners.",ui\00_message\npc\base\n1604.gmd,\npc\n1604.arc,n1604.arc,70
0,,"なんでも、骸骨騎士が坑内を歩いてる――とか
光るドクロがこっちを見てた――とか
気味が悪いでしょう","Anything, a skeletal knight walking down the mine
shaft-- or
a glowing skull looking at me-- or
It must be creepy!",ui\00_message\npc\base\n1604.gmd,\npc\n1604.arc,n1604.arc,71
0,,"多分何かの魔物がうろついてるんだと思うんですがね
覚者さん、そいつを退治してきてくれませんか","I think there's probably some kind of demon
hanging around.
Arisen, can you go kill that guy?",ui\00_message\npc\base\n1604.gmd,\npc\n1604.arc,n1604.arc,72
0,,"詳しくは追って説明しますんで
一度考えてみてください
このボルドの未来のためと思って、頼みます！","I'll follow up with more details.
Please think about it once
I'm asking you to do this for the future of this
bordo!",ui\00_message\npc\base\n1604.gmd,\npc\n1604.arc,n1604.arc,73
0,,"ところで覚者さん、《ボルド大坑道》の中にある
《灼熱の封鎖道》なんですが
ご興味があったりはしませんかね？","By the way, Arisen, I was wondering if you might
be interested in
""Burning Blockade"" in the ""Great Volden Tunnel""?",ui\00_message\npc\base\n1604.gmd,\npc\n1604.arc,n1604.arc,74
0,,"いえ、というのもですね！
ああいうところには良質な鉱脈が
埋まっていることが多いんですよ","No, I mean, you know!
There are often good veins of ore
buried in places like that!",ui\00_message\npc\base\n1604.gmd,\npc\n1604.arc,n1604.arc,75
0,,"特に私が目を付けているのは
この辺りだけで、それもごく少量しか採れない
貴重なボルディックダイヤってやつでしてね","I'm particularly interested in
which is only found around here, and only in very
small quantities.
It's called a precious bordic diamond.",ui\00_message\npc\base\n1604.gmd,\npc\n1604.arc,n1604.arc,76
0,,――あるんじゃないか、と――！,"――Maybe, or maybe not――!",ui\00_message\npc\base\n1604.gmd,\npc\n1604.arc,n1604.arc,77
0,,"あそこは地下のマグマの活性度によって
坑内の気温がやたら上がってしまうってことで
封鎖してたんですが
今なら何とか入れる状態なんですよ","The mine was closed
because the activity of the magma underground
causes
the temperature in the mine to rise dramatically,
but
it is now in a state where we can manage to get
in.",ui\00_message\npc\base\n1604.gmd,\npc\n1604.arc,n1604.arc,78
0,,"今回もこっそり封鎖を解いておきますんで
よかったら、一度中を調査してみてください！
絶対何かあると思うんですよね、あそこは――","I'll be sneaking off the blockade again this time.
If you'd like, you can investigate inside once
more!
I'm sure there's something in there that--",ui\00_message\npc\base\n1604.gmd,\npc\n1604.arc,n1604.arc,79
0,,"おや、ちょうどいいところに！
覚者さんにご相談したいことが
あったんですよ！","Oh, just in time!
There was something I wanted to discuss with the
Arisen
!",ui\00_message\npc\base\n1604.gmd,\npc\n1604.arc,n1604.arc,80
0,,"実は私も《灼熱の封鎖道》に入ってみたんですがね
ボルディックダイヤどころか
ジオゴーレムを見つけてしまいまして！","I actually went into the ""Burning Blockade""
and found not only a bordic diamond, but
a geo-golem!",ui\00_message\npc\base\n1604.gmd,\npc\n1604.arc,n1604.arc,81
0,,"いやぁ、やっぱり封鎖されて長いと
ああいうのが棲みついてしまうんですねぇ","Well, after all, if it's been blockaded for a
long time,
that kind of thing will inhabit it.",ui\00_message\npc\base\n1604.gmd,\npc\n1604.arc,n1604.arc,82
0,,"なんとか討伐をお願いできないでしょうか？
詳しくはまた追ってご説明しますので！","Can you please manage to take them down?
I will explain the details as soon as possible!",ui\00_message\npc\base\n1604.gmd,\npc\n1604.arc,n1604.arc,83
0,,"いやぁ～～！！
覚者さんのご活躍には
我々ただもう舌を巻くばかり！","Oh no!
We at
just can't get enough of your work!",ui\00_message\npc\base\n1604.gmd,\npc\n1604.arc,n1604.arc,84
0,,"このキノザ鉱泉の管理者として、
そしてボルドのエリアマスターとして
ここはお礼を奮発しないとですな！","As the manager of Kinoza Mineral Springs,
and as an Area Master of Voldic,
we need to spare no expense to show our gratitude
here!",ui\00_message\npc\base\n1604.gmd,\npc\n1604.arc,n1604.arc,85
0,,"良いものを取り揃えておきますんで
今後とも、どうぞよしなに！","We will prepare good things for you
so please continue to favor us in the future!",ui\00_message\npc\base\n1604.gmd,\npc\n1604.arc,n1604.arc,86
0,,"いやぁ～～！！
それにしても大活躍ですなぁ！","Oh no!
That's still a great success!",ui\00_message\npc\base\n1604.gmd,\npc\n1604.arc,n1604.arc,0
0,,"覚者様様、お陰様でキノザも
穴ぐらの面々も大助かりですよ！","Thanks to you, Arisen, Kinoza and the hole in the
ground have been a great help to us!",ui\00_message\npc\base\n1604.gmd,\npc\n1604.arc,n1604.arc,1
0,,"お礼はしっかりさせてもらいますんで
今後ともよしなに！","I will give you a proper
thanks, so please continue to be kind!",ui\00_message\npc\base\n1604.gmd,\npc\n1604.arc,n1604.arc,2
0,,"私はロイ
この鉱泉の管理とボルド地区のエリアマスターを
兼務してましてね","I am Roy
and I am in charge of managing this hot spring
and the
Borudo area master",ui\00_message\npc\base\n1604.gmd,\npc\n1604.arc,n1604.arc,3
0,,"覚者さん方には毎度ごひいき
ありがとうございます！","Thank you very much for your continued favor to
the Arisen
!",ui\00_message\npc\base\n1604.gmd,\npc\n1604.arc,n1604.arc,4
0,,"キノザに立ち寄った際は、
ゆっくりと温泉で羽を休めて頂いて
問題解決の方、ぜひよろしくお願いしますよ！","When you stop by Kinoza,
please take the time to relax and rest your wings
in the hot springs and
please be the one to solve the problem!",ui\00_message\npc\base\n1604.gmd,\npc\n1604.arc,n1604.arc,5
0,,"――この辺りは鉱石の一大産地
なんですが、かつての活気も坑道に出る
巨人族のせいでずいぶん落ちたものです","This area used to be a major mining region, but
the energy of the past has diminished due to the
appearance of Giants in the mines.",ui\00_message\npc\base\n1604.gmd,\npc\n1604.arc,n1604.arc,6
0,,"白竜様がお元気な時分は、それはもう
採掘も往来も盛んだったそうですがね","When White Dragon was in good health, I heard that
mining and traffic were very active.",ui\00_message\npc\base\n1604.gmd,\npc\n1604.arc,n1604.arc,7
0,,"ともあれ、レスタニアを代表する保養地
キノザの活気は巡り巡って必ずや
白竜様、神殿の皆様にとってよきお力に
なりますとも！！","Anyway, the vibrancy of Kinoza, the leading
recreational area of Restania
, will surely be a great help to
the White Dragon and the Temple
!",ui\00_message\npc\base\n1604.gmd,\npc\n1604.arc,n1604.arc,8
0,,"レオ統率やイリスさん、ヴァネッサさんにも
よろしくお伝え下さい","Please send my best wishes to Leo leadership,
Iris and Vanessa at
",ui\00_message\npc\base\n1604.gmd,\npc\n1604.arc,n1604.arc,9
0,,"それにしても、毎度毎度
あれこれ対処頂いて！","But still, every time I go to
, you deal with this and that!",ui\00_message\npc\base\n1604.gmd,\npc\n1604.arc,n1604.arc,10
0,,"お手数お掛けしてる分、それなりに
応えなきゃあ、風呂番がすたるってもんです","If we don't
respond in a reasonable manner to the trouble
you're taking, we'll all be disappointed.",ui\00_message\npc\base\n1604.gmd,\npc\n1604.arc,n1604.arc,11
0,,"いやぁ、何かと手伝ってもらってすみませんね！
助かりますよ","Well, I'm sorry for all the help you've been
giving me!
I appreciate it.",ui\00_message\npc\base\n1604.gmd,\npc\n1604.arc,n1604.arc,12
0,,"支援品の方、融通させてもらいますんで
今後ともよしなに","I'll be happy to provide you with any support
items you need.
I look forward to working with you in the future.",ui\00_message\npc\base\n1604.gmd,\npc\n1604.arc,n1604.arc,13
0,,"いやぁ、何かと手伝ってもらってすみませんね！
助かりますよ","Well, I'm sorry for all the help you've been
giving me!
I appreciate it.",ui\00_message\npc\base\n1604.gmd,\npc\n1604.arc,n1604.arc,14
0,,やぁ、どうもどうも覚者さん！,,ui\00_message\npc\base\n1604.gmd,\npc\n1604.arc,n1604.arc,15
0,,"覚者さんが力を貸してくださったお陰ですかね
どうも鉱泉の資源が豊かになってきた
気がしますな！","Thanks to the help of the Arisen, I feel that the
resources of the mineral springs are getting
richer.",ui\00_message\npc\base\n1604.gmd,\npc\n1604.arc,n1604.arc,16
0,,"よければ羽休めも兼ねて、温泉で
ゆっくりしていってくださいよ","If you'd like, you can also take a break from
your wings and relax at the hot springs
",ui\00_message\npc\base\n1604.gmd,\npc\n1604.arc,n1604.arc,17
0,,"そうそう！
こいつを持って行ってくださいよ！
覚者さんのため、特別に用意したんですから","Oh yeah!
Take this guy with you, please!
I prepared it especially for you, Arisen!",ui\00_message\npc\base\n1604.gmd,\npc\n1604.arc,n1604.arc,18
0,,どうです、結構な品でしょう？,What do you think?,ui\00_message\npc\base\n1604.gmd,\npc\n1604.arc,n1604.arc,19
0,,"そうだ覚者さん
あなたにお話があるんですよ","Yes, Arisen
I need to talk to you.",ui\00_message\npc\base\n1604.gmd,\npc\n1604.arc,n1604.arc,20
0,,"ホボリック洞穴からダウ渓谷へ
つづく谷道のところに、《南壁のひび》って
洞窟があるのはご存知で？","Hobolik Cave to Dow Valley
Did you know that there is a cave called ""Cracks
in the South Face""
at the end of the valley road?",ui\00_message\npc\base\n1604.gmd,\npc\n1604.arc,n1604.arc,21
0,,"そこは、中で鉱員が行方不明になるって
ことが続いて閉鎖された洞窟なんですが
私は良い鉱脈が伸びてるんじゃないかと
踏んでましてね――","It's a cave that was closed after a series of
miners went missing in it.
I thought there might be a good vein of ore
growing there.
",ui\00_message\npc\base\n1604.gmd,\npc\n1604.arc,n1604.arc,22
0,,"何やら、洞窟内に光るものがあるとか
ないとかで――","Something about shiny things in the cave or
not--",ui\00_message\npc\base\n1604.gmd,\npc\n1604.arc,n1604.arc,23
0,,"どうです？
あなたなら行けるんじゃないですかね
探検にいっちゃみませんか
内緒で封鎖は解いておきますんで","What do you think?
Maybe you can go
and explore
I'll break the blockade in secret.",ui\00_message\npc\base\n1604.gmd,\npc\n1604.arc,n1604.arc,24
0,,"お待ちしておりましたよ！
ささ、これをどうぞ！
日頃の礼です、道中お役に立ててくださいよ","We've been waiting for you!
Here, take this!
Thank you for all you've done for us. Please help
us along the way.",ui\00_message\npc\base\n1604.gmd,\npc\n1604.arc,n1604.arc,25
0,,覚者さん、いいニュースがあるんですよ！,"Arisen, I have some good news!",ui\00_message\npc\base\n1604.gmd,\npc\n1604.arc,n1604.arc,26
0,,"ダウ渓谷とボルド鉱山地区を繋ぐ谷道――
《南壁谷》を塞いでた土砂が、ようやく撤去できた
そうでして！","The valley road connecting the Dow Valley and the
Boldo mining district--
The earth and sand that had been blocking the
""South Wall Valley"" has finally been removed
And so it was!",ui\00_message\npc\base\n1604.gmd,\npc\n1604.arc,n1604.arc,27
0,,"まぁ、《採掘師の隠れ道》を使えば通れはしますが
鉱員でもなければ
あんな危ない道は使いたくありませんからな","Well, you can get through if you use the ""miner's
hidden path""
but unless you're a miner
you don't want to use that dangerous path.",ui\00_message\npc\base\n1604.gmd,\npc\n1604.arc,n1604.arc,28
0,,"ともあれ、これでダウ渓谷方面、ジンゲン村との
行き来ができるようになりますな","Anyway, we can now go to
in the direction of the Dau Valley and to and
from the village of Zingen.",ui\00_message\npc\base\n1604.gmd,\npc\n1604.arc,n1604.arc,29
0,,"それにしても、毎度毎度
あれこれ対処頂いて！","But still, every time I go to
, you deal with this and that!",ui\00_message\npc\base\n1604.gmd,\npc\n1604.arc,n1604.arc,30
0,,"お手数お掛けしてる分、それなりに
応えなきゃあ風呂番がすたるってもんです！","If we don't
respond in a reasonable manner to the trouble
you're taking, we'll be stuck with the bathtub!",ui\00_message\npc\base\n1604.gmd,\npc\n1604.arc,n1604.arc,31
0,,"またまた融通させてもらいますんで
今後ともよしなに","I'll be happy to accommodate you again.
I look forward to working with you in the future.",ui\00_message\npc\base\n1604.gmd,\npc\n1604.arc,n1604.arc,32
0,,"よろしければこれをどうぞ
今日は来場者に粗品をお渡ししてるんです","If you'd like, here it is:
We're giving away some roughage to visitors today.",ui\00_message\npc\base\n1604.gmd,\npc\n1604.arc,n1604.arc,33
0,,"今日は覚者さんに、またまた折り入って
相談があるんですよ――","Today I have another folded
consultation with a memorandum of understanding--.",ui\00_message\npc\base\n1604.gmd,\npc\n1604.arc,n1604.arc,34
0,,"実はね、白騎団のかたがたに
討伐要請を出していた厄介なオーガ
《坑道荒らし》ってのがいるんですが――","As a matter of fact, there is a nasty ogre
that the White Knights have been asked to take down
, the Tunnel Troll...",ui\00_message\npc\base\n1604.gmd,\npc\n1604.arc,n1604.arc,35
0,,"どうも騎士さん達の手には負えないようで
むしろ、騎士さん側の被害が増えてるって
状況なんですよ","Apparently, the knights are out of control
and the damage to the knight's side is increasing
",ui\00_message\npc\base\n1604.gmd,\npc\n1604.arc,n1604.arc,36
0,,"キノザの西、ボルド小坑道近くの
《山腹の野戦場》で、件のオーガを
やっつけちゃくれませんかね","Can you please kill the ogre
at the
""hillside field"" near the Boldo small tunnels,
west of Kinoza?",ui\00_message\npc\base\n1604.gmd,\npc\n1604.arc,n1604.arc,37
0,,"しかし、オーガも前はもっと山間に
いたってのに、どうしてふもとの方へばかり
降りて来るんでしょう――迷惑な話ですよ","But why do they keep coming down to the foothills
when the ogre used to be more mountainous
- it's annoying!",ui\00_message\npc\base\n1604.gmd,\npc\n1604.arc,n1604.arc,38
0,,"おお、今日は大きなお知らせが
ありますよ！","Oh, we have a big announcement today:
",ui\00_message\npc\base\n1604.gmd,\npc\n1604.arc,n1604.arc,39
0,,"このボルド鉱山一の大坑道、
《ボルド大坑道》の出入り口を塞いでいた
ガレキが撤去できたんです！","We were able to remove the debris
that was blocking the entrance and exit of the
Boldo Tunnel,
the largest tunnel in the Boldo Mine!",ui\00_message\npc\base\n1604.gmd,\npc\n1604.arc,n1604.arc,40
0,,"これでまた、採掘に再開発も
捗るってもんです！","This will also allow for redevelopment
progress in mining!",ui\00_message\npc\base\n1604.gmd,\npc\n1604.arc,n1604.arc,41
0,,"――とはいえ、元は巨人が現れた
衝撃であちこち崩落したって話です
サイクロプスやなんかが棲みついてる
可能性も――","――However, it's said that originally there were
Giants who appeared and caused various collapses.
There is also a possibility that a Cyclops or
something similar is inhabiting there.",ui\00_message\npc\base\n1604.gmd,\npc\n1604.arc,n1604.arc,42
0,,"そこで覚者さん、ボルドのために一肌
脱いで頂けませんかね
巨人がいないか、一通り奥まで様子を
見て来てもらいたいんですよ","So, Arisen, could you please take off some skin
for Bordo
and go to the back to see if there are any Titans
there.",ui\00_message\npc\base\n1604.gmd,\npc\n1604.arc,n1604.arc,43
0,,"引き受けてくださるなら
あらためて私にお声掛けを！","If you would like to take it on, please contact
me at
again!",ui\00_message\npc\base\n1604.gmd,\npc\n1604.arc,n1604.arc,44
0,,"いやぁ～～！！
それにしても大活躍ですなぁ！","Oh no!
That's still a great success!",ui\00_message\npc\base\n1604.gmd,\npc\n1604.arc,n1604.arc,45
0,,"覚者さまさま、お陰様でキノザも
穴ぐらの面々も大助かりですよ！","Thanks to you, Arisen, Kinoza and the
hole-in-the-wall guys have been a big help!",ui\00_message\npc\base\n1604.gmd,\npc\n1604.arc,n1604.arc,46
0,,"お礼はしっかりさせてもらいますんで
今後ともよしなに！","I will give you a proper
thanks, so please continue to be kind!",ui\00_message\npc\base\n1604.gmd,\npc\n1604.arc,n1604.arc,47
0,,"ああ覚者さん、覚者さん！
またちょっとした問題がありましてね","Oh, Arisen, Arisen!
We're having a little problem again.",ui\00_message\npc\base\n1604.gmd,\npc\n1604.arc,n1604.arc,48
0,,"ムジナ団――だったかな？
ボルド鉱山のふもとに、盗賊たちが
住処にしてる坑道があるんですよ","The Mujina group - I think it was?
There's a tunnel at the foot of the Boldo Mine
where the bandits
make their home.",ui\00_message\npc\base\n1604.gmd,\npc\n1604.arc,n1604.arc,49
0,,その名もずばり、《盗賊の隠れ家》！,"The name of the house is ""Thieves' Hideout""!",ui\00_message\npc\base\n1604.gmd,\npc\n1604.arc,n1604.arc,50
0,,"前に騎士さんが連中を追いたてた後に
表に出られないよう入り口を塞いで
鍵を預けてくれたんですけどね、
どうもそれが壊されたようで――","After the knight chased them off before,
he blocked the entrance to prevent them from
getting out
and left me a key,
but apparently it was broken...",ui\00_message\npc\base\n1604.gmd,\npc\n1604.arc,n1604.arc,51
0,,"我がもの顔で暴れてる奴らの隠れ家に
乗り込んで、一つ懲らしめてやってくださいよ","Please go to
to the hideouts of those who are raging against
themselves and punish them one by one!",ui\00_message\npc\base\n1604.gmd,\npc\n1604.arc,n1604.arc,52
0,,"ヤツら、金目の装身具をずいぶん
略奪してるみたいで、鉱泉の客足にも
響くってもんです","They seem to be looting a lot of gold-grained
trinkets
, which will affect the number of visitors to the
mineral springs
",ui\00_message\npc\base\n1604.gmd,\npc\n1604.arc,n1604.arc,53
0,,"うーむ困ったことになったんですよ
覚者さん！","Ummm, I'm in trouble, Arisen!",ui\00_message\npc\base\n1604.gmd,\npc\n1604.arc,n1604.arc,54
0,,"ボルド鉱山の頂きに、祠があるのはご存知で？
その祠――《山頂の小堂》付近が
グリフィンの巣になってましてね","Did you know that there is a shrine at the top of
the Boldt Mine?
That shrine - near the small hall at the top of
the mountain
is a Griffin's nest.",ui\00_message\npc\base\n1604.gmd,\npc\n1604.arc,n1604.arc,55
0,,"グリフィンがしばしばそこで羽休めをしてたん
ですが、特に厄介なグリフィンが
舞い戻ってきたんですよ！","Griffins often rested their wings there
, but one particularly nasty griffin came back
!",ui\00_message\npc\base\n1604.gmd,\npc\n1604.arc,n1604.arc,56
0,,"覚者さん、どうかそのグリフィンを
追い払っちゃくれませんかね？
また、詳しくは追って説明しますんで","Arisen, can you please get rid of that griffin?
I'll explain the details later.",ui\00_message\npc\base\n1604.gmd,\npc\n1604.arc,n1604.arc,57
0,,"当鉱泉はお客様の需要にあわせ
３つの浴場を用意してますよ","We have three bathhouses at
to meet your needs!",ui\00_message\npc\base\n1604.gmd,\npc\n1604.arc,n1604.arc,58
0,,"どうぞ、ごゆるりと
それぞれのお湯を楽しんでください！
入場キーは受付けのルーシーが販売しております","Please relax and
enjoy each hot tub!
Admission keys are available for sale by Lucy at
the reception!",ui\00_message\npc\base\n1604.gmd,\npc\n1604.arc,n1604.arc,59
0,,"私は一応この地域の顔役もやってましてね
組合宿のリビアンともども、自治と仕事の斡旋も
引き受けてるってわけです","I'm also the face of the community
and the union inn, Livian, and I also take care
of the local government and job placement
",ui\00_message\npc\base\n1604.gmd,\npc\n1604.arc,n1604.arc,60
0,,"キノザとボルド鉱山のため、良かったら
一肌脱いで頂けませんかね、風呂だけに！","For the sake of Kinoza and Bordo Mine, if you
would like to
please give us a skinful, just for the bath!",ui\00_message\npc\base\n1604.gmd,\npc\n1604.arc,n1604.arc,61
0,,"実は、ちょっと私は人外方面の方とも
付き合いがありましてね","Actually, I have a bit of a relationship with
the non-human side of things, too.",ui\00_message\npc\base\n1604.gmd,\npc\n1604.arc,n1604.arc,62
0,,"覚者さんだったら、ご存知じゃありませんか？
穴ぐらに住んでる連中と会ったら
よろしくお伝えください","If you are an Arisen person, wouldn't you know?
If you see any of the guys living in the cave,
please send them my regards at
",ui\00_message\npc\base\n1604.gmd,\npc\n1604.arc,n1604.arc,63
0,,"おお、いらっしゃい！
キノザとボルドに関して
私に何かご用で？","Oh, welcome!
Regarding Kinoza and Bordo:
What can I do for you?",ui\00_message\npc\base\n1604.gmd,\npc\n1604.arc,n1604.arc,64
0,,"おお、覚者さんにお伝えしたいことがあるんですよ！
《辺境の礎》ってやつがこのボルドでも
使えるようになりましてね","Oh, I have something to tell you, Arisen!
Subcrystals are now available at here in Bordo!",ui\00_message\npc\base\n1604.gmd,\npc\n1604.arc,n1604.arc,65
0,,"何でも、行きづらかったところに
一瞬で到着する便利な代物だとか","I hear it's a convenient way to get to places
you've been trying to get to
in an instant.",ui\00_message\npc\base\n1604.gmd,\npc\n1604.arc,n1604.arc,66
0,,"キノザの管理者としては、ボルドにいらっしゃるなら
ぜひともこのキノザに寄って一風呂浴びていって
ほしいところですが――","As the manager of Kinoza, if you're in Bordo,
I'd love for you to stop by Kinoza and take a
bath.
",ui\00_message\npc\base\n1604.gmd,\npc\n1604.arc,n1604.arc,67
0,,"ま、任務の途中や帰りにも、疲れを癒すために
ぜひお湯に浸かっていってくださいよ！
いつでもお待ちしてますんで！","Well, please visit
to soak in the hot water to relieve your fatigue
on your way to or from your mission!
We're always waiting for you!",ui\00_message\npc\base\n1604.gmd,\npc\n1604.arc,n1604.arc,68
0,,"おお、覚者さんじゃないですか！
ちょうどよかった
一つ相談に乗っちゃくれませんか","Oh, you are an Arisen, aren't you?
I was just in time.
Can you help me with one thing?",ui\00_message\npc\base\n1604.gmd,\npc\n1604.arc,n1604.arc,69
0,,"いや、《ボルド大坑道》についてなんですけどね
せっかく再開発も軌道に乗り始めたところだってのに
最近妙な噂が立っちまって鉱員が集まらないんですよ","No, I'm talking about the Boldt Tunnel.
The redevelopment is just getting back on track.
Lately there have been strange rumors and it's
hard to get miners.",ui\00_message\npc\base\n1604.gmd,\npc\n1604.arc,n1604.arc,70
0,,"なんでも、骸骨騎士が坑内を歩いてる――とか
光るドクロがこっちを見てた――とか
気味が悪いでしょう","Anything, a skeletal knight walking down the mine
shaft-- or
a glowing skull looking at me-- or
It must be creepy!",ui\00_message\npc\base\n1604.gmd,\npc\n1604.arc,n1604.arc,71
0,,"多分何かの魔物がうろついてるんだと思うんですがね
覚者さん、そいつを退治してきてくれませんか","I think there's probably some kind of demon
hanging around.
Arisen, can you go kill that guy?",ui\00_message\npc\base\n1604.gmd,\npc\n1604.arc,n1604.arc,72
0,,"詳しくは追って説明しますんで
一度考えてみてください
このボルドの未来のためと思って、頼みます！","I'll follow up with more details.
Please think about it once
I'm asking you to do this for the future of this
bordo!",ui\00_message\npc\base\n1604.gmd,\npc\n1604.arc,n1604.arc,73
0,,"ところで覚者さん、《ボルド大坑道》の中にある
《灼熱の封鎖道》なんですが
ご興味があったりはしませんかね？","By the way, Arisen, I was wondering if you might
be interested in
""Burning Blockade"" in the ""Great Volden Tunnel""?",ui\00_message\npc\base\n1604.gmd,\npc\n1604.arc,n1604.arc,74
0,,"いえ、というのもですね！
ああいうところには良質な鉱脈が
埋まっていることが多いんですよ","No, I mean, you know!
There are often good veins of ore
buried in places like that!",ui\00_message\npc\base\n1604.gmd,\npc\n1604.arc,n1604.arc,75
0,,"特に私が目を付けているのは
この辺りだけで、それもごく少量しか採れない
貴重なボルディックダイヤってやつでしてね","I'm particularly interested in
which is only found around here, and only in very
small quantities.
It's called a precious bordic diamond.",ui\00_message\npc\base\n1604.gmd,\npc\n1604.arc,n1604.arc,76
0,,――あるんじゃないか、と――！,"――Maybe, or maybe not――!",ui\00_message\npc\base\n1604.gmd,\npc\n1604.arc,n1604.arc,77
0,,"あそこは地下のマグマの活性度によって
坑内の気温がやたら上がってしまうってことで
封鎖してたんですが
今なら何とか入れる状態なんですよ","The mine was closed
because the activity of the magma underground
causes
the temperature in the mine to rise dramatically,
but
it is now in a state where we can manage to get
in.",ui\00_message\npc\base\n1604.gmd,\npc\n1604.arc,n1604.arc,78
0,,"今回もこっそり封鎖を解いておきますんで
よかったら、一度中を調査してみてください！
絶対何かあると思うんですよね、あそこは――","I'll be sneaking off the blockade again this time.
If you'd like, you can investigate inside once
more!
I'm sure there's something in there that--",ui\00_message\npc\base\n1604.gmd,\npc\n1604.arc,n1604.arc,79
0,,"おや、ちょうどいいところに！
覚者さんにご相談したいことが
あったんですよ！","Oh, just in time!
There was something I wanted to discuss with the
savant
!",ui\00_message\npc\base\n1604.gmd,\npc\n1604.arc,n1604.arc,80
0,,"実は私も《灼熱の封鎖道》に入ってみたんですがね
ボルディックダイヤどころか
ジオゴーレムを見つけてしまいまして！","I actually went into the ""Burning Blockade""
and found not only a bordic diamond, but
a geo-golem!",ui\00_message\npc\base\n1604.gmd,\npc\n1604.arc,n1604.arc,81
0,,"いやぁ、やっぱり封鎖されて長いと
ああいうのが棲みついてしまうんですねぇ","Well, after all, if it's been blockaded for a
long time,
that kind of thing will inhabit it.",ui\00_message\npc\base\n1604.gmd,\npc\n1604.arc,n1604.arc,82
0,,"なんとか討伐をお願いできないでしょうか？
詳しくはまた追ってご説明しますので！","Can you please manage to take them down?
I will explain the details as soon as possible!",ui\00_message\npc\base\n1604.gmd,\npc\n1604.arc,n1604.arc,83
0,,"いやぁ～～！！
覚者さんのご活躍には
我々ただもう舌を巻くばかり！","Oh no!
We at
just can't get enough of your work!",ui\00_message\npc\base\n1604.gmd,\npc\n1604.arc,n1604.arc,84
0,,"このキノザ鉱泉の管理者として、
そしてボルドのエリアマスターとして
ここはお礼を奮発しないとですな！","As the manager of Kinoza Mineral Springs,
and as an Area Master of Voldic,
we need to spare no expense to show our gratitude
here!",ui\00_message\npc\base\n1604.gmd,\npc\n1604.arc,n1604.arc,85
0,,"良いものを取り揃えておきますんで
今後とも、どうぞよしなに！","We will prepare good things for you
so please continue to favor us in the future!",ui\00_message\npc\base\n1604.gmd,\npc\n1604.arc,n1604.arc,86
0,,"いやぁ、温泉は最高だよ！
まさに命の湯、生き返るね！","Oh, hot springs are the best!
It's truly the water of life, it revitalizes you!",ui\00_message\npc\base\n1605.gmd,\npc\n1605.arc,n1605.arc,0
0,,"キノザに来たら、一回はほら
行きたいだろ！？　《豊穣の泉》！！
しかしアレだよ、料金がなぁ","When you come to Kinoza, you know you want to go
to
at least once! You want to go to the Fountain of
Abundance at least once when you come to Kinoza!
But that's the thing, the price.",ui\00_message\npc\base\n1605.gmd,\npc\n1605.arc,n1605.arc,1
0,,"ふー、湯の後は酒場で一杯！
お陰でここを離れられないよ","Whew, after the hot water, I had a drink at the
bar!
Thanks to you, I'll never leave this place!",ui\00_message\npc\base\n1605.gmd,\npc\n1605.arc,n1605.arc,2
0,,やあ、何かな？,"Hello, do you need something?",ui\00_message\npc\base\n1605.gmd,\npc\n1605.arc,n1605.arc,3
0,,"いやぁ、温泉は最高だよ！
まさに命の湯、生き返るね！","Oh, hot springs are the best!
It's truly the water of life, it revitalizes you!",ui\00_message\npc\base\n1605.gmd,\npc\n1605.arc,n1605.arc,0
0,,"キノザに来たら、一回はほら
行きたいだろ！？　《豊穣の泉》！！
しかしアレだよ、料金がなぁ","When you come to Kinoza, you know you want to go
to
at least once! You want to go to the Fountain of
Abundance at least once when you come to Kinoza!
But that's the thing, the price.",ui\00_message\npc\base\n1605.gmd,\npc\n1605.arc,n1605.arc,1
0,,"ふー、湯の後は酒場で一杯！
お陰でここを離れられないよ","Whew, after the hot water, I had a drink at the
bar!
Thanks to you, I'll never leave this place!",ui\00_message\npc\base\n1605.gmd,\npc\n1605.arc,n1605.arc,2
0,,やあ、何かな？,"Hello, do you need something?",ui\00_message\npc\base\n1605.gmd,\npc\n1605.arc,n1605.arc,3
0,,"覚者がわざわざボルド地方まで任務か
まぁ、大かた温泉目当てだろう？","So, the Arisen went all the way to the Bordo
region on a mission.
Well, they went for the hot springs, didn't they?",ui\00_message\npc\base\n1606.gmd,\npc\n1606.arc,n1606.arc,0
0,,"キノザは鉱石と武具の町でもある
白竜神殿や、我ら白騎団
それに覚者にとっても重要な拠点だ","Kinoza is not only a town of minerals and
armaments, but also serves as a significant base
for the White Dragon Temple, our White Knights,
and is of importance to the Arisen ones as well.",ui\00_message\npc\base\n1606.gmd,\npc\n1606.arc,n1606.arc,1
0,,"だからその、なんだ
お前ら覚者が見張りになってもいいと
思うんだがな","So, you know, what the hell.
I'm sure you Arisen folks could be on the
lookout for
",ui\00_message\npc\base\n1606.gmd,\npc\n1606.arc,n1606.arc,2
0,,"ハインツ副団長にあったらよろしく伝えてくれ
あと、そろそろ配置変えはどうか、とな","Please give my regards to Vice Commander Heinz
and also, how about changing the formation soon?",ui\00_message\npc\base\n1606.gmd,\npc\n1606.arc,n1606.arc,3
0,,うん？　覚者か,Hmm? An Arisen?,ui\00_message\npc\base\n1606.gmd,\npc\n1606.arc,n1606.arc,4
0,,"覚者がわざわざボルド地方まで任務か
まぁ、大かた温泉目当てだろう？","So, the Arisen went all the way to the Bordo
region on a mission.
Well, they went for the hot springs, didn't they?",ui\00_message\npc\base\n1606.gmd,\npc\n1606.arc,n1606.arc,0
0,,"キノザは鉱石と武具の町でもある
白竜神殿や、我ら白騎団
それに覚者にとっても重要な拠点だ","Kinoza is not only a town of minerals and
armaments, but also serves as a significant base
for the White Dragon Temple, our White Knights,
and is of importance to the Arisen ones as well.",ui\00_message\npc\base\n1606.gmd,\npc\n1606.arc,n1606.arc,1
0,,"だからその、なんだ
お前ら覚者が見張りになってもいいと
思うんだがな","So, you know, what the hell.
I'm sure you Arisen folks could be on the lookout
for
",ui\00_message\npc\base\n1606.gmd,\npc\n1606.arc,n1606.arc,2
0,,"ハインツ副団長にあったらよろしく伝えてくれ
あと、そろそろ配置変えはどうか、とな","Please give my regards to Vice Commander Heinz
and also, how about changing the formation soon?",ui\00_message\npc\base\n1606.gmd,\npc\n1606.arc,n1606.arc,3
0,,うん？　覚者か,Hmm? An Arisen?,ui\00_message\npc\base\n1606.gmd,\npc\n1606.arc,n1606.arc,4
0,,ほら、向こうの山頂に祠が見えるでしょ？,"Look, can you see the shrine at the summit over
there?",ui\00_message\npc\base\n1607.gmd,\npc\n1607.arc,n1607.arc,0
0,,"あの《山頂の小堂》は
以前は白竜様と、故人への祈りの場として
大事にされる場所だったそうです","That ""small hall at the top of the mountain""
used to be a place of prayer for the White Dragon
and the deceased
",ui\00_message\npc\base\n1607.gmd,\npc\n1607.arc,n1607.arc,1
0,,"今はちょくちょく魔物が出る上
でっかい鷲がすぐ傍に巣を作ったとかで
寄りつく人が居なくなったとか","Nowadays, there are always demons and
a big eagle has built a nest right next to it, so
there's no one left to hang around.",ui\00_message\npc\base\n1607.gmd,\npc\n1607.arc,n1607.arc,2
0,,どこも大変ですよねえ,"Everywhere is tough, isn't it?",ui\00_message\npc\base\n1607.gmd,\npc\n1607.arc,n1607.arc,3
0,,"キノザは人も多いし品も豊富です
商売するにはいい土地なんですが
商売仇が多いのが玉に傷ですねえ","Kinoza has a lot of people and a lot of goods.
It's a good place to do business.
It's just that there are a lot of business people.",ui\00_message\npc\base\n1607.gmd,\npc\n1607.arc,n1607.arc,4
0,,"あたしにとっては、準備と勉強の場って
とこでしょうか","For me, the place to prepare and study is at
",ui\00_message\npc\base\n1607.gmd,\npc\n1607.arc,n1607.arc,5
0,,"あたしゃ、近々素材を扱う行商を
始めようと思ってるんですよ","I'm thinking of starting a materials peddling
business
in the near future!",ui\00_message\npc\base\n1607.gmd,\npc\n1607.arc,n1607.arc,6
0,,"近くに素材を取りにいくにも
なかなかどうして魔物が厄介なんですよ","It's not easy to gather materials nearby
because of those troublesome monsters.",ui\00_message\npc\base\n1607.gmd,\npc\n1607.arc,n1607.arc,7
0,,いい坑道はあちこちにあるんですけどねえ,"There are good mines everywhere, but...",ui\00_message\npc\base\n1607.gmd,\npc\n1607.arc,n1607.arc,8
0,,"どうも覚者さん
あたしにご用で？","Hi, Arisen.
You wanted to see me?",ui\00_message\npc\base\n1607.gmd,\npc\n1607.arc,n1607.arc,9
0,,ほら、向こうの山頂に祠が見えるでしょ？,"Look, can you see the shrine at the summit over
there?",ui\00_message\npc\base\n1607.gmd,\npc\n1607.arc,n1607.arc,0
0,,"あの《山頂の小堂》は
以前は白竜様と、故人への祈りの場として
大事にされる場所だったそうです","That ""small hall at the top of the mountain""
used to be a place of prayer for the White Dragon
and the deceased
",ui\00_message\npc\base\n1607.gmd,\npc\n1607.arc,n1607.arc,1
0,,"今はちょくちょく魔物が出る上
でっかい鷲がすぐ傍に巣を作ったとかで
寄りつく人が居なくなったとか","Nowadays, there are always demons and
a big eagle has built a nest right next to it, so
there's no one left to hang around.",ui\00_message\npc\base\n1607.gmd,\npc\n1607.arc,n1607.arc,2
0,,どこも大変ですよねえ,"Everywhere is tough, isn't it?",ui\00_message\npc\base\n1607.gmd,\npc\n1607.arc,n1607.arc,3
0,,"キノザは人も多いし品も豊富です
商売するにはいい土地なんですが
商売仇が多いのが玉に傷ですねえ","Kinoza has a lot of people and a lot of goods.
It's a good place to do business.
It's just that there are a lot of business people.",ui\00_message\npc\base\n1607.gmd,\npc\n1607.arc,n1607.arc,4
0,,"あたしにとっては、準備と勉強の場って
とこでしょうか","For me, the place to prepare and study is at
",ui\00_message\npc\base\n1607.gmd,\npc\n1607.arc,n1607.arc,5
0,,"あたしゃ、近々素材を扱う行商を
始めようと思ってるんですよ","I'm thinking of starting a materials peddling
business
in the near future!",ui\00_message\npc\base\n1607.gmd,\npc\n1607.arc,n1607.arc,6
0,,"近くに素材を取りにいくにも
なかなかどうして魔物が厄介なんですよ","It's not easy to gather materials nearby
because of those troublesome monsters.",ui\00_message\npc\base\n1607.gmd,\npc\n1607.arc,n1607.arc,7
0,,いい坑道はあちこちにあるんですけどねえ,"There are good mines everywhere, but...",ui\00_message\npc\base\n1607.gmd,\npc\n1607.arc,n1607.arc,8
0,,"どうも覚者さん
あたしにご用で？","Hi, Arisen.
You wanted to see me?",ui\00_message\npc\base\n1607.gmd,\npc\n1607.arc,n1607.arc,9
0,,"ふー、遠出したいけど勇気がでなくて――
強い護衛を雇うしかないかなぁ","Whew, I want to go away, but I'm not brave
enough--
I guess I'll just have to hire a strong escort.",ui\00_message\npc\base\n1608.gmd,\npc\n1608.arc,n1608.arc,0
0,,"ゴツゴツした岩みたいな鬼やらトカゲやら
外にはうようよ居るっていうじゃないか
あわわわ","There are rough-looking demons or lizards or
something like that,
and they say that there are a lot of them outside.
Ahh...",ui\00_message\npc\base\n1608.gmd,\npc\n1608.arc,n1608.arc,1
0,,"よ、よしリンウッドまで行くぞ！
そ、そのうちに――","Alright, let's go to Lynwood!
And, eventually--",ui\00_message\npc\base\n1608.gmd,\npc\n1608.arc,n1608.arc,2
0,,や、やぁ、何か用？,"Um, um, do you need something?",ui\00_message\npc\base\n1608.gmd,\npc\n1608.arc,n1608.arc,3
0,,"そ、そういえばさ
キノザからちょっと山の麓へ下りて
北に行ったところに《ボルド小坑道》って
場所があるのは知ってるかい？","Oh, by the way,
did you know that there is a place called ""Volden
Narrow Tunnels""
north of Kinoza, a little down the foot of the
mountain?",ui\00_message\npc\base\n1608.gmd,\npc\n1608.arc,n1608.arc,4
0,,"そこはかなり前から怖いオーガがうろつく
ようになったんたけど、派遣された騎士団が
かなりやられちゃったらしいんだ！","There has been a scary ogre roaming
around there for quite a while now, but the
knights who were sent there
got hit pretty hard, I heard!",ui\00_message\npc\base\n1608.gmd,\npc\n1608.arc,n1608.arc,5
0,,"戦いの跡がまだ残ってて、《山腹の野戦場》
なんて呼ばれているよ
ううう、おそろしい――！","There are still battle scars and it's called
《Fieldsides of the Mountainside》
Ugh, horrifying--!",ui\00_message\npc\base\n1608.gmd,\npc\n1608.arc,n1608.arc,6
0,,"ふー、遠出したいけど勇気がでなくて――
強い護衛を雇うしかないかなぁ","Whew, I want to go away, but I'm not brave
enough--
I guess I'll just have to hire a strong escort.",ui\00_message\npc\base\n1608.gmd,\npc\n1608.arc,n1608.arc,0
0,,"ゴツゴツした岩みたいな鬼やらトカゲやら
外にはうようよ居るっていうじゃないか
あわわわ","There are rough-looking demons or lizards or
something like that,
and they say that there are a lot of them outside.
Ahh...",ui\00_message\npc\base\n1608.gmd,\npc\n1608.arc,n1608.arc,1
0,,"よ、よしリンウッドまで行くぞ！
そ、そのうちに――","Alright, let's go to Lynwood!
And, eventually--",ui\00_message\npc\base\n1608.gmd,\npc\n1608.arc,n1608.arc,2
0,,や、やぁ、何か用？,"Um, um, do you need something?",ui\00_message\npc\base\n1608.gmd,\npc\n1608.arc,n1608.arc,3
0,,"そ、そういえばさ
キノザからちょっと山の麓へ下りて
北に行ったところに《ボルド小坑道》って
場所があるのは知ってるかい？","Oh, by the way,
did you know that there is a place called ""Volden
Narrow Tunnels""
north of Kinoza, a little down the foot of the
mountain?",ui\00_message\npc\base\n1608.gmd,\npc\n1608.arc,n1608.arc,4
0,,"そこはかなり前から怖いオーガがうろつく
ようになったんたけど、派遣された騎士団が
かなりやられちゃったらしいんだ！","There has been a scary ogre roaming
around there for quite a while now, but the
knights who were sent there
got hit pretty hard, I heard!",ui\00_message\npc\base\n1608.gmd,\npc\n1608.arc,n1608.arc,5
0,,"戦いの跡がまだ残ってて、《山腹の野戦場》
なんて呼ばれているよ
ううう、おそろしい――！","There are still battle scars and it's called
《Fieldsides of the Mountainside》
Ugh, horrifying--!",ui\00_message\npc\base\n1608.gmd,\npc\n1608.arc,n1608.arc,6
0,,"ふう、貴重な宝石の原石を探しに
ここへ来たのだけれど、魔物が邪魔で
なかなか思うように探せないわ","I came here
to look for precious gemstones, but the demons
are in the way
and I can't find them as easily as I'd like.",ui\00_message\npc\base\n1609.gmd,\npc\n1609.arc,n1609.arc,0
0,,"ねぇあなた、《ボルド大坑道》へは行った？
閉鎖されてから、中はどうなっているのかしら","Hey, have you been to the Bordo Tunnel?
I wonder what's going on in there since it was
closed.",ui\00_message\npc\base\n1609.gmd,\npc\n1609.arc,n1609.arc,1
0,,"巨人出現って、サイクロプスかコロッサス
でも出たのかしら","Giants appeared, were there also Cyclops or
Colossus
?",ui\00_message\npc\base\n1609.gmd,\npc\n1609.arc,n1609.arc,2
0,,"魔物の中には、宝石を身体に生やした
ステキな生き物もいるそうなの","It seems that among the enemies there are also
creatures with gems growing on their bodies like
",ui\00_message\npc\base\n1609.gmd,\npc\n1609.arc,n1609.arc,3
0,,"まるで宝石そのもの、みたいな魔物も
いるらしいわ","They say there are monsters that look just like
real gems.",ui\00_message\npc\base\n1609.gmd,\npc\n1609.arc,n1609.arc,4
0,,なんとか生け捕りにできないかしら,I wonder if they can be captured alive somehow,ui\00_message\npc\base\n1609.gmd,\npc\n1609.arc,n1609.arc,5
0,,その様子、あなたも探索者かしら？,Are you also an adventurer exploring this place?,ui\00_message\npc\base\n1609.gmd,\npc\n1609.arc,n1609.arc,6
0,,"ふう、貴重な宝石の原石を探しに
ここへ来たのだけれど、魔物が邪魔で
なかなか思うように探せないわ","I came here
to look for precious gemstones, but the demons
are in the way
and I can't find them as easily as I'd like.",ui\00_message\npc\base\n1609.gmd,\npc\n1609.arc,n1609.arc,0
0,,"ねぇあなた、《ボルド大坑道》へは行った？
閉鎖されてから、中はどうなっているのかしら","Hey, have you been to the Bordo Tunnel?
I wonder what's going on in there since it was
closed.",ui\00_message\npc\base\n1609.gmd,\npc\n1609.arc,n1609.arc,1
0,,"巨人出現って、サイクロプスかコロッサス
でも出たのかしら","Giants appeared, were there also Cyclops or
Colossus
?",ui\00_message\npc\base\n1609.gmd,\npc\n1609.arc,n1609.arc,2
0,,"魔物の中には、宝石を身体に生やした
ステキな生き物もいるそうなの","It seems that among the enemies there are also
creatures with gems growing on their bodies like
",ui\00_message\npc\base\n1609.gmd,\npc\n1609.arc,n1609.arc,3
0,,"まるで宝石そのもの、みたいな魔物も
いるらしいわ","They say there are monsters that look just like
real gems.",ui\00_message\npc\base\n1609.gmd,\npc\n1609.arc,n1609.arc,4
0,,なんとか生け捕りにできないかしら,I wonder if they can be captured alive somehow,ui\00_message\npc\base\n1609.gmd,\npc\n1609.arc,n1609.arc,5
0,,その様子、あなたも探索者かしら？,Are you also an adventurer exploring this place?,ui\00_message\npc\base\n1609.gmd,\npc\n1609.arc,n1609.arc,6
0,,"ここは《癒しの泉》です
ゆっくり旅のお疲れを癒してくださいね","This is the ""Spring of Healing""
Please relax and heal your fatigue from your
journey",ui\00_message\npc\base\n1610.gmd,\npc\n1610.arc,n1610.arc,0
0,,"浴場では、ミックスハーブの蒸気も
炊いているんですよ","In the bath, we are also steaming
mixed herbs",ui\00_message\npc\base\n1610.gmd,\npc\n1610.arc,n1610.arc,1
0,,ごゆっくり,Enjoy your stay,ui\00_message\npc\base\n1610.gmd,\npc\n1610.arc,n1610.arc,2
0,,《癒しの泉》のお湯はいかがですか？,"How about the hot spring water at the ""Spring of
Healing""?",ui\00_message\npc\base\n1610.gmd,\npc\n1610.arc,n1610.arc,3
0,,"ここは《癒しの泉》です
ゆっくり旅のお疲れを癒してくださいね","This is the ""Spring of Healing""
Please relax and heal your fatigue from your
journey",ui\00_message\npc\base\n1610.gmd,\npc\n1610.arc,n1610.arc,0
0,,"浴場では、ミックスハーブの蒸気も
炊いているんですよ","In the bath, we are also steaming
mixed herbs",ui\00_message\npc\base\n1610.gmd,\npc\n1610.arc,n1610.arc,1
0,,ごゆっくり,Enjoy your stay,ui\00_message\npc\base\n1610.gmd,\npc\n1610.arc,n1610.arc,2
0,,"ふー、いいお湯！
のぼせないようにしないとねぇ","Whew, nice hot water!
I'll have to try not to get bloated!",ui\00_message\npc\base\n1611.gmd,\npc\n1611.arc,n1611.arc,0
0,,"あんた、異国の覚者なんだろ！？
あのタラスクの討伐してきてくれないかい？","Are you an Arisen from a foreign land?!
Would you be willing to vanquish the Tarasque for
us?",ui\00_message\npc\base\n2501.gmd,\npc\n2501.arc,n2501.arc,51
0,,"引き受けてくれるなら
タラスクの居場所を知ってる子に話を通すから
あたしに話しかけておくれ","If you're willing to take on the task, I'll have
a conversation with the child who knows the
whereabouts of the Tarasque.
Please speak to me.",ui\00_message\npc\base\n2501.gmd,\npc\n2501.arc,n2501.arc,52
0,,"ああ、よく来たね！
あんたがタラスクを退治してくれたおかげで
地鳴りも聞こえなくなったよ！","Ah, you've come! Thanks to you for defeating the
Tarasque, we can no longer hear the rumbling of
the land!",ui\00_message\npc\base\n2501.gmd,\npc\n2501.arc,n2501.arc,53
0,,"最近色んなことが起こるから
うちの戦士たちも疲れててさ――
あんたに助けてもらえて、本当に感謝してるよ","Lately, so many things have been happening, and
my soldiers are tired... I really appreciate your
help.",ui\00_message\npc\base\n2501.gmd,\npc\n2501.arc,n2501.arc,54
0,,"武勇の恩には報いるのが
このダナのならわしだよ！
支援品を格上げしておいたから
またいつでもダナに顔見せにきとくれ！","It is our custom to repay the debt of bravery.
I have upgraded the support goods for you.
So please feel free to come and show your face in
Dana anytime!",ui\00_message\npc\base\n2501.gmd,\npc\n2501.arc,n2501.arc,55
0,,"また困ったことが起きたよ――
こんなに問題が起きるなんて
一体フィンダムはどうしちまったのかね","Another problem has occurred -
I never thought so many issues would arise.
What on earth happened to Phindym?",ui\00_message\npc\base\n2501.gmd,\npc\n2501.arc,n2501.arc,56
0,,"実は、また地鳴りがするようになったんだ
あんたにタラスクを退治してもらったはずなのに
おかしいだろ？","Actually, the ground is shaking again.
We asked you to defeat the Tarasque, didn't we?
Something's not right.",ui\00_message\npc\base\n2501.gmd,\npc\n2501.arc,n2501.arc,57
0,,"あの地鳴り――タラスクのものじゃなかったのかねぇ
もうあたしらには見当もつかないよ","That shaking ground... it wasn't caused by the
Tarasque, was it?
We have no idea anymore.",ui\00_message\npc\base\n2501.gmd,\npc\n2501.arc,n2501.arc,58
0,,"――このファーラナ平原のはずれ
《<SPOT 904>》に、異文化を持った村があるんだ
そこの住人なら何かを知っているかも――","At the outskirts of the Farana Plain, there's a
village known as <SPOT 904>, inhabited by people
of a different culture.
Those villagers might know something...",ui\00_message\npc\base\n2501.gmd,\npc\n2501.arc,n2501.arc,59
0,,"でも、あそこの住人、どうもダナの人間が
嫌いみたいで交流が難しいんだよねぇ――","But it seems like the people living there really
don't like the residents of Dana, so it's
difficult to interact with them.",ui\00_message\npc\base\n2501.gmd,\npc\n2501.arc,n2501.arc,60
0,,"ねぇ、もしよかったらあんたが探りを
入れてきてくれないかい？
通りかかったらでいいからさ","Hey, if you don't mind, could you do some probing
for me?
If you happen to pass by, that would be great.",ui\00_message\npc\base\n2501.gmd,\npc\n2501.arc,n2501.arc,61
0,,"ああ――そういえば、あんた
《マヌンの集落》に顔出してくれたんだろ？","Ah, by the way, didn't you show up in Manun
Village?",ui\00_message\npc\base\n2501.gmd,\npc\n2501.arc,n2501.arc,62
0,,"あそこの長老のエナン――とか
いう人から手紙が届いたんだ","I received a letter from the elder of that place,
Henin.",ui\00_message\npc\base\n2501.gmd,\npc\n2501.arc,n2501.arc,63
0,,"なんでも
「信頼に値する相手だと証明してくれ」
「そのために《<SPOT 901>》
　の魔物を倒してくれ」ってことらしいよ","It seems they want you to 'prove yourself as a
trustworthy ally.'
You can do that by 'defeating the monsters in
<SPOT 901>,' according to the villagers.",ui\00_message\npc\base\n2501.gmd,\npc\n2501.arc,n2501.arc,64
0,,"要するに、武勇を見せろってことさ――
マヌンの住人たちって、もしかしたら
あたしらと似た文化を持ってるのかもね","In short, they're telling us to show our bravery,
you know? The residents of Manun might actually
have a similar culture to ours.",ui\00_message\npc\base\n2501.gmd,\npc\n2501.arc,n2501.arc,65
0,,"まぁ、とにかくそういうことなんだ
彼らに""信頼に値する相手""だって証明するため
魔物退治に行ってくれる気になったら
また声かけておくれよ","Well, anyway, that's how it is.
In order to prove that we are ""trustworthy
allies"" to them, if you ever feel like going on a
monster extermination, please let us know again.",ui\00_message\npc\base\n2501.gmd,\npc\n2501.arc,n2501.arc,66
0,,"そうそう、あんたが
《マヌンの集落》のエナン爺さんに
聞いてきてくれた《知恵の小塔》なんだけどさ","Oh, that's right. You brought me info about the
Small Tower of Wisdom that you asked Henin from
Manun Village about, didn't you?",ui\00_message\npc\base\n2501.gmd,\npc\n2501.arc,n2501.arc,67
0,,"なんでも、あそこに収められた昔の本に
今度こそ手がかりがあるかもっていうから
封鎖を解くことにしたんだ","Because there might be a clue in the old books
stored there, we decided to lift the blockade this
time.",ui\00_message\npc\base\n2501.gmd,\npc\n2501.arc,n2501.arc,68
0,,"今、手の空いてる子たちに
本を漁らせてるところさ","Now, I'm letting the children who have free hands
search for books.",ui\00_message\npc\base\n2501.gmd,\npc\n2501.arc,n2501.arc,69
0,,"古臭い本以外にも色々ありそうだから
あんたも入りたかったら入っていいよ
何か見つけたら、好きに持って帰りな","Besides old-fashioned books, there seem to be
various other things here.
If you want to join, you're welcome to.
If you find something you like, feel free to take
it home.",ui\00_message\npc\base\n2501.gmd,\npc\n2501.arc,n2501.arc,70
0,,"まぁ、わかってるとは思うけど
本の持ち出しは禁止させてもらうけどね","Well, I think you understand, but I have to
prohibit taking books out.",ui\00_message\npc\base\n2501.gmd,\npc\n2501.arc,n2501.arc,71
0,,"ああ！
何だってあんたはいつも
村が危ないって時に来てくれるんだろうね？","Ah!
Why is it that you always come when the village
is in danger, I wonder?",ui\00_message\npc\base\n2501.gmd,\npc\n2501.arc,n2501.arc,72
0,,"実は今、大変なのさ
タラスクみたいな巨大な動くものを
見たって報告があってね――","Actually, right now things are tough.
There have been reports of a gigantic moving
creature, like a Tarasque.",ui\00_message\npc\base\n2501.gmd,\npc\n2501.arc,n2501.arc,73
0,,"最悪、すぐにでも村ごと別の場所へ
移動しなけりゃ踏み潰されちまうかもしれない
そうなったら、あんたにも
手を貸してもらうかも――","At worst, we may need to move the entire village
to a different location immediately, or else we
might be crushed.
If that happens, I may ask for your help as
well...",ui\00_message\npc\base\n2501.gmd,\npc\n2501.arc,n2501.arc,74
0,,"とにかく今は情報を集めることで
手一杯なんだ
何か用があるなら、改めて話しかけてもらえるかい","Right now, I'm really busy gathering information.
If you have something to discuss, could you
please talk to me again later?",ui\00_message\npc\base\n2501.gmd,\npc\n2501.arc,n2501.arc,75
0,,"あんたのお陰で地鳴りも止んで
平和な生活が戻ってきたよ
ずいぶん世話になったね！","Thanks to you, even the earthquakes have stopped,
and peace has returned to our lives.
We are truly grateful for all your help!",ui\00_message\npc\base\n2501.gmd,\npc\n2501.arc,n2501.arc,76
0,,"まだまだ侵食魔はウロウロしちゃいるけど
ダナは戦士の村だ
そこら辺にいる侵食魔くらい、痛くもかゆくもないさ","The corrupting monsters are still lurking around,
but Dana is a warrior's village.
The infected around here are nothing to be
worried about.",ui\00_message\npc\base\n2501.gmd,\npc\n2501.arc,n2501.arc,77
0,,"侵食と地鳴り――
二つの厄介ごとを抱えてたこの村に
手を貸してくれてありがとう","Corruption and Earthquakes -
Thank you for lending a hand to this village
burdened with two troubles.",ui\00_message\npc\base\n2501.gmd,\npc\n2501.arc,n2501.arc,78
0,,"これほど力を貸してもらったんだ
エリアマスターとして
それからダナの族長ピサルの女房として
あんたには十分なお礼をしなきゃならない","I've received so much help.
As an Area Master, and also as the wife of
Pisarr, the chief of Dana, I must express my
gratitude to you properly.",ui\00_message\npc\base\n2501.gmd,\npc\n2501.arc,n2501.arc,79
0,,"とりあえず、あんたへの支給品に
より一層良いものを揃えるってことは
決まってるんだけど――","For now, it has been decided to gather even
better supplies for you, but...",ui\00_message\npc\base\n2501.gmd,\npc\n2501.arc,n2501.arc,80
0,,"それ以外に、どんなお礼をしようか
迷ってるところなんだよ
何せ、この恩を返せるようなお礼なんて
中々思い浮かばないもんだからさ！","Apart from that, I'm at a loss as to what kind of
gratitude I should express.
After all, it's not easy to come up with a way to
repay this favor!",ui\00_message\npc\base\n2501.gmd,\npc\n2501.arc,n2501.arc,81
0,,"まぁ、これからもダナには寄るんだろ？
勇敢な戦士として、いつでも迎えるからさ
お礼についても追々考えていくことにしようか――","Well, I guess I'll continue relying on Dana from
now on, right?
As a brave soldier, I'll always be there to
welcome you.
Let's think about the expression of gratitude
little by little as well.",ui\00_message\npc\base\n2501.gmd,\npc\n2501.arc,n2501.arc,82
0,,"あんた、覚者ってなら竜のために戦うんだろ？
エモノは一体何なんだい？
大剣？　それとも弓？","Hey, if you're an Arisen, then you fight for the
dragons, right?
So what exactly are those?
Are they like greatswords or bows?",ui\00_message\npc\base\n2501.gmd,\npc\n2501.arc,n2501.arc,83
0,,"もしもあんたがそこそこ槍を使えるようなら――
いつか、精霊槍の達人に紹介してやってもいいよ
レスタニアには精霊槍を扱う戦士は
いなさそうだからね","If you're reasonably skilled with a spear, then
someday I could introduce you to a master of the
Spirit Lance.
There don't seem to be any soldiers in Lestania
who handle Spirit Lances, you see.",ui\00_message\npc\base\n2501.gmd,\npc\n2501.arc,n2501.arc,84
0,,"戦士に休息の場を提供するのがわしの仕事だ
宿の手配から弱化回復まで、何でも言ってくれ","It is my job to provide a place of rest for
warriors.
From arranging accommodations to weakening
recovery, tell me anything you need.",ui\00_message\npc\base\n2502.gmd,\npc\n2502.arc,n2502.arc,0
0,,"勇猛な戦士にも休息は必要だ
必要な時に必要なだけ休まねばならん","Even a brave warrior needs rest.
You must rest as much as necessary, when
necessary.",ui\00_message\npc\base\n2502.gmd,\npc\n2502.arc,n2502.arc,1
0,,"寝床を使うなら<VAL PRICE_INN>貰うことになるが
いいか？","If you use the bed, you will have to pay <VAL
PRICE_INN> gold, but are you okay with that?",ui\00_message\npc\base\n2502.gmd,\npc\n2502.arc,n2502.arc,2
0,,はい,OK,ui\00_message\npc\base\n2502.gmd,\npc\n2502.arc,n2502.arc,3
0,,いいえ,Cancel,ui\00_message\npc\base\n2502.gmd,\npc\n2502.arc,n2502.arc,4
0,,"見ての通り、今は空いている
よし、好きな寝床を使うといい！","As you can see, it is currently vacant.
Alright, you should use whichever sleeping spot
you like!",ui\00_message\npc\base\n2502.gmd,\npc\n2502.arc,n2502.arc,5
0,,はい,OK,ui\00_message\npc\base\n2502.gmd,\npc\n2502.arc,n2502.arc,6
0,,いいえ,Cancel,ui\00_message\npc\base\n2502.gmd,\npc\n2502.arc,n2502.arc,7
0,,"戦って、一時の休息を楽しむ――
そしてまた戦いに出る！
どうだ、これこそ戦士として理想の生活だろう","Fight, and enjoy a momentary rest--
And then, go forth to battle again!
How is it? This is surely the ideal life as a
Soldier, isn't it?",ui\00_message\npc\base\n2502.gmd,\npc\n2502.arc,n2502.arc,8
0,,"《弱化の治療》なら
<VAL PRICE_WEAK>必要だが――","If it's ""Treat Weakness"", it's <VAL PRICE_WEAK>.
What do you want to do?",ui\00_message\npc\base\n2502.gmd,\npc\n2502.arc,n2502.arc,9
0,,はい,OK,ui\00_message\npc\base\n2502.gmd,\npc\n2502.arc,n2502.arc,10
0,,いいえ,Cancel,ui\00_message\npc\base\n2502.gmd,\npc\n2502.arc,n2502.arc,11
0,,"ハッハッハ！
弱化にはなっていないようだ
弱気にはなっているようだがな","Hahaha!
You don't seem to have weakened.
You seem to have become more timid, though.",ui\00_message\npc\base\n2502.gmd,\npc\n2502.arc,n2502.arc,12
0,,"わしも今は引退してのんびりしているが
鍛練は怠っていないぞ","I am also currently retired and enjoying a
leisurely life, but I have not neglected my
training.",ui\00_message\npc\base\n2502.gmd,\npc\n2502.arc,n2502.arc,13
0,,"――まずは身の証を立ててから
来るべきじゃないのか？","First, shouldn't we establish our credibility
before we come?",ui\00_message\npc\base\n2502.gmd,\npc\n2502.arc,n2502.arc,14
0,,"身の証を立てる前に
休息を取りたいというなら
そりゃ、かまわんが――","Before proving your innocence, if you wish to
take some rest,
Well then, it's fine...",ui\00_message\npc\base\n2502.gmd,\npc\n2502.arc,n2502.arc,15
0,,"ハーイ、色々揃えてるわよ
どうぞ見て行ってね","Yes, I have various things.
Please feel free to take a look!",ui\00_message\npc\base\n2503.gmd,\npc\n2503.arc,n2503.arc,0
0,,"ピサルとラザネイル、素敵でしょ？
ああいう夫婦が理想なのよね","Pisarr and Razanailt, aren't they wonderful?
That's the ideal kind of couple.",ui\00_message\npc\base\n2503.gmd,\npc\n2503.arc,n2503.arc,1
0,,"たくさん覚者がいたら
一人一人が受けられる竜力が少なくならない？
何人もの覚者より、強い覚者が一人いた方が
安心できると思うんだけど","If there were many Arisen, wouldn't the Dragon
Force that each one can receive be diminished?
I think it would be more reassuring to have one
strong Arisen than a number of Arisen.",ui\00_message\npc\base\n2503.gmd,\npc\n2503.arc,n2503.arc,2
0,,あれ？　何も買っていかないの？,Huh? You're not buying anything?,ui\00_message\npc\base\n2503.gmd,\npc\n2503.arc,n2503.arc,3
0,,"あ――もしかして、騒ぎになってた
異国の覚者さん？","Oh, are you the Arisen from the foreign land that
caused all the commotion?",ui\00_message\npc\base\n2503.gmd,\npc\n2503.arc,n2503.arc,4
0,,"――まずは身の証を立ててから
買い物しに来てくれるとうれしいわ
ちょっと信用できないもの","--First, I would be happy if you could prove your
identity before shopping. I can't trust you that
easily.",ui\00_message\npc\base\n2503.gmd,\npc\n2503.arc,n2503.arc,5
0,,"や、やぁ――
クレストのことかな？","Ah, um... Is it about Crests?",ui\00_message\npc\base\n2504.gmd,\npc\n2504.arc,n2504.arc,0
0,,"クレストっていうのは、装備に付けられる
特殊な力の結晶らしいよ
僕は管理を任されてるだけなんだけど――","Crests are apparently crystals that can be
attached to equipment, possessing special powers.
I'm just in charge of managing them...",ui\00_message\npc\base\n2504.gmd,\npc\n2504.arc,n2504.arc,1
0,,"僕は子供の頃から線が細くて
戦いでも狩りでも中々手柄を上げられなくて――","Since I was a child, I have always been frail,
unable to achieve any remarkable feats in battles
or hunts...",ui\00_message\npc\base\n2504.gmd,\npc\n2504.arc,n2504.arc,2
0,,"なんて、よそから来た人には
この気持ち、わからないよな","Oh, someone who comes from elsewhere would never
understand this feeling.",ui\00_message\npc\base\n2504.gmd,\npc\n2504.arc,n2504.arc,3
0,,"戦いよりもこういうことの方が向いてるだろうって
ピサルからこの仕事を任されたんだ
自分でもそう思うよ","I was entrusted with this job by Pisarr, who
believed that I was more suited for something like
this than for battle.
I think so too.",ui\00_message\npc\base\n2504.gmd,\npc\n2504.arc,n2504.arc,4
0,,"――だけど、イーヴィの好みは
""誰よりも強い男""なんだよなぁ","But Evey's preference is for a 'man stronger than
anyone else,' you know.",ui\00_message\npc\base\n2504.gmd,\npc\n2504.arc,n2504.arc,5
0,,"あの――
身の証を立ててから来てもらえないかな
こういうのって信用が大事だからさ","You know, it would be great if you could come
after proving yourself.
Because trust is important in situations like
this.",ui\00_message\npc\base\n2504.gmd,\npc\n2504.arc,n2504.arc,6
0,,"戦いに行くの？
パーティの編成なら私がお手伝いするわ！","Are you going to the battle?
If you need help with party formation, I can
assist you!",ui\00_message\npc\base\n2505.gmd,\npc\n2505.arc,n2505.arc,0
0,,"力強く、信頼できる仲間と集まることで
一人ひとりの戦士の働きもよくなるはずよ！","By gathering together strong and reliable
comrades, the efforts of each individual soldier
should also improve!",ui\00_message\npc\base\n2505.gmd,\npc\n2505.arc,n2505.arc,1
0,,"ポーンを呼ぶこともできるけど――
どうする？","You can also call for Pawns.
What will you do?",ui\00_message\npc\base\n2505.gmd,\npc\n2505.arc,n2505.arc,2
0,,"変わった衣装――
それがあなたたちの力を引き出す衣なのね
ううん、見慣れないだけで――素敵よ","Unusual costumes...
Those clothes bring out your power, don't they?
No, it's just because they're unfamiliar...
They're wonderful.",ui\00_message\npc\base\n2505.gmd,\npc\n2505.arc,n2505.arc,3
0,,"あっ――
えっと、異国の方――
身の証を立ててもいない怪しい人と喋ってたら
族長に怒られちゃうから――","Ah—
Um, traveler from a foreign land—
Talking to a suspicious person like me, who
hasn't even proven their identity might anger the
clan chief—",ui\00_message\npc\base\n2505.gmd,\npc\n2505.arc,n2505.arc,4
0,,――何だ,...What is it?,ui\00_message\npc\base\n2506.gmd,\npc\n2506.arc,n2506.arc,0
0,,"この村を纏めているのは
壮健で誇り高き族長、ピサルだ","The one who leads this village is the robust and
proud chieftain, Pisarr.",ui\00_message\npc\base\n2506.gmd,\npc\n2506.arc,n2506.arc,1
0,,異国の覚者、か――,"The Arisen from a foreign land, eh――",ui\00_message\npc\base\n2506.gmd,\npc\n2506.arc,n2506.arc,2
0,,"ほう、なるほど
中々鋭い目をしている","Oh, I see. You have quite sharp eyes.",ui\00_message\npc\base\n2506.gmd,\npc\n2506.arc,n2506.arc,3
0,,まずは身の証を立てるんだな,"First, prove yourself.",ui\00_message\npc\base\n2506.gmd,\npc\n2506.arc,n2506.arc,4
0,,おっ、何か用かよ？,"Oh, do you need something?",ui\00_message\npc\base\n2507.gmd,\npc\n2507.arc,n2507.arc,0
0,,"武器の手入れはいつでも万全だ！
早いとこ戦いに出て手柄を立てたいぜ","I always ensure that my weapons are in perfect
condition!
I can't wait to go into battle and earn some
credit!",ui\00_message\npc\base\n2507.gmd,\npc\n2507.arc,n2507.arc,1
0,,"俺だってダナの戦士
狩りでもいい働きをしているはずだ！","I, too, am a soldier of Dana.
I should be able to contribute to the hunt!",ui\00_message\npc\base\n2507.gmd,\npc\n2507.arc,n2507.arc,2
0,,"族長が狩りに行く時にでも
同行させてもらえりゃ早いんだけどな――
中々アピールするタイミングが――","If I could just accompany the chief when they go
hunting, we could expedite things, you know――
It's just difficult to find the right timing to
make my appeal――",ui\00_message\npc\base\n2507.gmd,\npc\n2507.arc,n2507.arc,3
0,,"盾も剣も、毎日点検しては磨いてるんだぜ
もちろん鍛錬も欠かさねぇ！","I inspect and polish my shield and sword every
day, and of course, I never neglect my training!",ui\00_message\npc\base\n2507.gmd,\npc\n2507.arc,n2507.arc,4
0,,"てめぇ、まずは身の証を立ててからにしろよな
この村で怪しげなことしたら承知しねぇぞ","First, prove yourself before you speak.
I won't tolerate any suspicious activities in
this village.",ui\00_message\npc\base\n2507.gmd,\npc\n2507.arc,n2507.arc,5
0,,私に用か？,You wanted to see me?,ui\00_message\npc\base\n2508.gmd,\npc\n2508.arc,n2508.arc,0
0,,"村に外敵が侵入しないように
ここで見張っているのだ","I'm here to watch over this place and to ensure
no enemies invade the village.",ui\00_message\npc\base\n2508.gmd,\npc\n2508.arc,n2508.arc,1
0,,"ダナはフィンダムでも知られた勇猛な部族の村だが
子供や年寄り、戦いの苦手な者もいる
彼らを守ってこその部族だ","Dana is a village known all over Phindym for its
brave and fierce tribe, but it also has children,
elders, and those who are not skilled in combat.
Protecting them is what makes our tribe strong.",ui\00_message\npc\base\n2508.gmd,\npc\n2508.arc,n2508.arc,2
0,,"ずっと見張りをしていて疲れないのか、だと？
この程度どうということはない","Do you mean that you never get tired from keeping
watch? It's nothing to be concerned about.",ui\00_message\npc\base\n2508.gmd,\npc\n2508.arc,n2508.arc,3
0,,"私に構ってないで村に入ったらどうだ
大方、ピサルかラザネイルに会いに来たのだろう？","Why don't you enter the village instead of
ignoring me?
Most likely, you've come to meet Pisarr or
Razanailt, haven't you?",ui\00_message\npc\base\n2508.gmd,\npc\n2508.arc,n2508.arc,4
0,,すまないが、まずは身の証を立てるのが先だろう,"I'm sorry, but first you should prove your
identity.",ui\00_message\npc\base\n2508.gmd,\npc\n2508.arc,n2508.arc,5
0,,はいはい、何の御用？,"Yes, yes. What can I help you with?",ui\00_message\npc\base\n2509.gmd,\npc\n2509.arc,n2509.arc,0
0,,"うちも育ち盛りの子が多いからね
山のように用意した食事が
あっという間に無くなるのは見てて気分いいもんさ","We also have many children who are in their
growing years, you know.
It's satisfying to see the meals we prepared like
a mountain disappear in no time.",ui\00_message\npc\base\n2509.gmd,\npc\n2509.arc,n2509.arc,1
0,,"アンタも覚者だったら戦いに出ること、あるんだろ？
この村でしっかり食べて、体を休めて
次の旅立ちに備えるんだよ","If you are also an Arisen, there must be
something you fight for, right?
Eat well and rest your body in this village, and
prepare yourself for the next journey.",ui\00_message\npc\base\n2509.gmd,\npc\n2509.arc,n2509.arc,2
0,,"ふぅ、洗濯物は済んだし
次は家畜の世話でもしに行こうかな","Phew, the laundry is done.
Now, should I go take care of the livestock?",ui\00_message\npc\base\n2509.gmd,\npc\n2509.arc,n2509.arc,3
0,,"あっ――
あんた、さっき表で騒いでた奴らの仲間だね？","Ah... Are you one of the people who were causing
a ruckus outside earlier?",ui\00_message\npc\base\n2509.gmd,\npc\n2509.arc,n2509.arc,4
0,,"本当に覚者だっていうんなら
さっさと身の証を立ててきちまいなよ
そしたらややこしいことも無くなるんだからさ","If you really claim to be an Arisen, then quickly
prove yourself and settle it.
That way, there won't be any more complications.",ui\00_message\npc\base\n2509.gmd,\npc\n2509.arc,n2509.arc,5
0,,"《武霊の庵》のそばにある物見台はサイコーなんだ！
フィンダム全体が見渡せるし
""芯なる樹""がすっごくキレイに見えるよ","The observation deck next to the Spirit Arts Hut
is awesome!
You can oversee the entire Phindym, and the Core
Tree looks incredibly beautiful.",ui\00_message\npc\base\n2510.gmd,\npc\n2510.arc,n2510.arc,0
0,,何だよ？　ここはオレの場所だかんな！,"What's going on? This is my spot, you know!",ui\00_message\npc\base\n2510.gmd,\npc\n2510.arc,n2510.arc,1
0,,"ここからは村の中くらいなら見渡せるよ
でも、やっぱり村の外を眺めたいなぁ――","From here, you can see around the middle of the
village.
But, I still want to gaze at the outside of the
village...",ui\00_message\npc\base\n2510.gmd,\npc\n2510.arc,n2510.arc,2
0,,"村の入り口はワイニが守ってる
万が一魔物が村に入ってきたって
ダナは戦士の村だからへっちゃらだ！","The village entrance is guarded by Wine.
Even if monsters somehow get into the village,
it's no big deal because Dana is a warrior's
village!",ui\00_message\npc\base\n2510.gmd,\npc\n2510.arc,n2510.arc,3
0,,"一人前の戦士になったら
ワイニみたいに武器を持って村を守りたいんだ","Once I become a skilled warrior, I want to
protect the village like Wine does, wielding a
weapon.",ui\00_message\npc\base\n2510.gmd,\npc\n2510.arc,n2510.arc,4
0,,――怪しい人とはあんまり喋っちゃダメなんだ,"- You shouldn't talk too much with suspicious
people.",ui\00_message\npc\base\n2510.gmd,\npc\n2510.arc,n2510.arc,5
0,,なによ,What is it?,ui\00_message\npc\base\n2511.gmd,\npc\n2511.arc,n2511.arc,0
0,,"これからは腕力だけじゃやってけないわ
知識よ、あらゆる状況に対応できる知識が必要なの！
みんなわかってないの！","From now on, it won't be enough to rely on arm
strength alone.
Knowledge, I need knowledge that can adapt to any
situation!
Everyone just doesn't understand!",ui\00_message\npc\base\n2511.gmd,\npc\n2511.arc,n2511.arc,1
0,,"属性がどうとか弱点がなんだとか
そういう知識だけじゃなくて！
もっと幅広い知識を身に付けたいの――
戦いの役に立つはずよ","It's not just about knowing attributes and
weaknesses.
I want to acquire a broader range of knowledge.
It should be useful in battle.",ui\00_message\npc\base\n2511.gmd,\npc\n2511.arc,n2511.arc,2
0,,"暇なの？
ボーッとしてないで、知識を蓄えるなり
身体を鍛えるなりした方がいいんじゃない？","Are you free?
Instead of spacing out, it would be better to
accumulate knowledge or train your body, wouldn't
it?",ui\00_message\npc\base\n2511.gmd,\npc\n2511.arc,n2511.arc,3
0,,"なんなの、怪しい人ね！
信用してほしいんなら、さっさと身の証を
立ててこればいいじゃない！","What's the matter? You're such a suspicious
person!
If you want me to trust you, then quickly provide
some proof and establish it!",ui\00_message\npc\base\n2511.gmd,\npc\n2511.arc,n2511.arc,4
0,,どうした？,"Hm, what is it?",ui\00_message\npc\base\n2512.gmd,\npc\n2512.arc,n2512.arc,0
0,,"何か面白い話は無いか、だと？
昔話でもすると思ったか
ヌムム――年寄り扱いしおって","Do you want to hear an interesting story or
something?
Did you think I was going to tell you an old
tale?
Gah, treating me like an old man.",ui\00_message\npc\base\n2512.gmd,\npc\n2512.arc,n2512.arc,1
0,,"昔話を聞いて喜ぶ暇があれば
将来のために何ができるかを考えるんだな","If you have time to rejoice in listening to old
tales, then ponder what you can do for the future.",ui\00_message\npc\base\n2512.gmd,\npc\n2512.arc,n2512.arc,2
0,,"ダナの村は戦士の村だ
強くあるからこそ、護るべきものを
支えることができるのだ","Dana's village is a village of Soldiers.
It is because they are strong that they can
protect what needs to be protected and support it.",ui\00_message\npc\base\n2512.gmd,\npc\n2512.arc,n2512.arc,3
0,,"確かに――
俺も、そこのオドランも
すでに戦士としての役からは降りておる――","Indeed, I and Audran over there have already
retired from our roles as soldiers.",ui\00_message\npc\base\n2512.gmd,\npc\n2512.arc,n2512.arc,4
0,,"だが！
だからといって日々の研鑽を怠ることはない
若者に道を譲っただけのこと","However! I will never neglect my daily training
and pursuit of knowledge.
It's just a matter of giving way to the younger
generation.",ui\00_message\npc\base\n2512.gmd,\npc\n2512.arc,n2512.arc,5
0,,"お前は今、別のミッションを進行している
ようだな――","It seems that you are currently engaged in
another Mission, my lord.",ui\00_message\npc\base\n2512.gmd,\npc\n2512.arc,n2512.arc,6
0,,"そのミッションの参加を取りやめてから
あらためてここに来るんだな","After canceling your participation in that
mission, you have come here again.",ui\00_message\npc\base\n2512.gmd,\npc\n2512.arc,n2512.arc,7
0,,"自分の今の状況を把握することは
戦う者にとって常に重要なことだ","Understanding one's current situation is always
important for a warrior.",ui\00_message\npc\base\n2512.gmd,\npc\n2512.arc,n2512.arc,8
0,,"覚者だと言う割に
身の証も立てられんのか？
そんなことでは信用できんな","Even though you claim to be an Arisen, can you
not provide any proof of your abilities?
I can't trust someone who can't even do that.",ui\00_message\npc\base\n2512.gmd,\npc\n2512.arc,n2512.arc,9
0,,"アンタ――他のミッションを
受けている最中じゃないか","Are you――in the middle of receiving another
mission?",ui\00_message\npc\base\n2513.gmd,\npc\n2513.arc,n2513.arc,0
0,,"そちらを先に片づけるか、エントリーを
中止してからまた来るんだね","Shall we tidy up that area first, or should we
cancel the entry and come back later?",ui\00_message\npc\base\n2513.gmd,\npc\n2513.arc,n2513.arc,1
0,,さ、用件は何？,"So, what's the subject?",ui\00_message\npc\base\n2513.gmd,\npc\n2513.arc,n2513.arc,2
0,,"――ふぅん
なかなか鍛えてるね","Oh, I see. You're quite well trained.",ui\00_message\npc\base\n2513.gmd,\npc\n2513.arc,n2513.arc,3
0,,"大物を狩りに行くなら
レウェラに声をかけて
仲間を集めた方がいいよ","If you're going to hunt a big game, it's better
to ask Lewela for help and gather your comrades.",ui\00_message\npc\base\n2513.gmd,\npc\n2513.arc,n2513.arc,4
=======
>>>>>>> 37dc6f26
0,,"覚者が何人も居るってことは
ポーンもいっぱいいるんだろうね
アンタのところの大陸には","There must be many Arisen, which means there are
probably plenty of Pawns too in your continent.",ui\00_message\npc\base\n2513.gmd,\npc\n2513.arc,n2513.arc,5
0,,"いざという時の戦力に
余裕がありそうで羨ましいよ","It's enviable to have such a surplus of strength
when the time comes.",ui\00_message\npc\base\n2513.gmd,\npc\n2513.arc,n2513.arc,6
0,,身の証を立ててから出直してくるんだね,Come back after proving your worth.,ui\00_message\npc\base\n2513.gmd,\npc\n2513.arc,n2513.arc,7
0,,"別の国の覚者――
何だ、話聞く","Arisen from another country...
Well, what's the story?",ui\00_message\npc\base\n2550.gmd,\npc\n2550.arc,n2550.arc,0
0,,"安全守るの、手間かかってる
泊まるなら<VAL PRICE_INN>いる","Protecting safety is time-consuming.
If you stay, it will cost <VAL PRICE_INN>.",ui\00_message\npc\base\n2550.gmd,\npc\n2550.arc,n2550.arc,1
0,,はい,OK,ui\00_message\npc\base\n2550.gmd,\npc\n2550.arc,n2550.arc,2
0,,いいえ,Cancel,ui\00_message\npc\base\n2550.gmd,\npc\n2550.arc,n2550.arc,3
0,,"金、いらない
安全な寝床、好きに休んでいけ","Gold, I don't need it.
A safe sleeping place, rest as you please.",ui\00_message\npc\base\n2550.gmd,\npc\n2550.arc,n2550.arc,4
0,,はい,OK,ui\00_message\npc\base\n2550.gmd,\npc\n2550.arc,n2550.arc,5
0,,いいえ,Cancel,ui\00_message\npc\base\n2550.gmd,\npc\n2550.arc,n2550.arc,6
0,,"俺《弱化の治療》できる
<VAL PRICE_WEAK>だ","If it's 《Treat Weakness》, it's <VAL PRICE_WEAK>.
What do you want to do?",ui\00_message\npc\base\n2550.gmd,\npc\n2550.arc,n2550.arc,7
0,,はい,OK,ui\00_message\npc\base\n2550.gmd,\npc\n2550.arc,n2550.arc,8
0,,いいえ,Cancel,ui\00_message\npc\base\n2550.gmd,\npc\n2550.arc,n2550.arc,9
0,,"弱化――？
なってない
気にしすぎだ","Weakened――?
Not at all.
You're worrying too much.",ui\00_message\npc\base\n2550.gmd,\npc\n2550.arc,n2550.arc,10
0,,"お前、珍しい客だ
皆、お前が気になってる","You're a rare customer.
Everyone is curious about you.",ui\00_message\npc\base\n2550.gmd,\npc\n2550.arc,n2550.arc,11
0,,"皆が安全に眠れる
毎日食べられる
何かに襲われない――
これが大事、一番大事だ","Everyone being able to sleep safely, being able
to eat every day, not being attacked by anything――
This is important, the most important thing.",ui\00_message\npc\base\n2550.gmd,\npc\n2550.arc,n2550.arc,12
0,,"外に出ると魔物に襲われる
争いに巻き込まれる
病気にもなる――
なら、ここで仲間を守っていきたい","When you go outside, you will be attacked by
enemies.
You will be drawn into conflicts.
You can even fall ill--
So, I want to protect my comrades here.",ui\00_message\npc\base\n2550.gmd,\npc\n2550.arc,n2550.arc,13
0,,"お前も、大人しくしてるなら
ここにずっと居ていい
好きにしろ","If you're staying here quietly, you can stay here
as long as you like.
Do as you please.",ui\00_message\npc\base\n2550.gmd,\npc\n2550.arc,n2550.arc,14
0,,"オレ、コレ調べてる！
使い方ワカル！　仲間呼ぶなら手伝う！","I'm researching this!
I understand how to use it! If you call your
comrades, I'll help!",ui\00_message\npc\base\n2551.gmd,\npc\n2551.arc,n2551.arc,0
0,,"コレ青く光る――
キレイだろ？","This shines blue—
Isn't it beautiful?",ui\00_message\npc\base\n2551.gmd,\npc\n2551.arc,n2551.arc,1
0,,"コレ、昔からココにある
ずっとずっと前からある","This has been here since long, long ago.",ui\00_message\npc\base\n2551.gmd,\npc\n2551.arc,n2551.arc,2
0,,"オレ、一番コレに詳しい
分からないなら教える","I'm the most knowledgeable about this.
If you don't know, I'll teach you.",ui\00_message\npc\base\n2551.gmd,\npc\n2551.arc,n2551.arc,3
0,,"ナニ？
資材欲しい？","What?
Do you want materials?",ui\00_message\npc\base\n2552.gmd,\npc\n2552.arc,n2552.arc,0
0,,"資材、ゴールドと引き換え
ゴールド持ってるか？","Do you have any Gold?
We can exchange it for materials.",ui\00_message\npc\base\n2552.gmd,\npc\n2552.arc,n2552.arc,1
0,,"ゴールド集める
資材買える
――わかった？","Collect Gold.
Buy Materials.
- Got it?",ui\00_message\npc\base\n2552.gmd,\npc\n2552.arc,n2552.arc,2
0,,"ゴールドない？
なら、お前に資材ない","Don't you have any Gold?
If not, then you don't have any materials either.",ui\00_message\npc\base\n2552.gmd,\npc\n2552.arc,n2552.arc,3
0,,ム、何の用ダ！,"Hmm, what's your business!",ui\00_message\npc\base\n2553.gmd,\npc\n2553.arc,n2553.arc,0
0,,ココ、魔物来ないか見張ってる,"I am keeping watch here, in case enemies appear.",ui\00_message\npc\base\n2553.gmd,\npc\n2553.arc,n2553.arc,1
0,,"お前――魔物連れて来てないな？
後つけられたら、困ることなる","You... haven't brought any enemies, have you?
If you bring them later, it will become
troublesome.",ui\00_message\npc\base\n2553.gmd,\npc\n2553.arc,n2553.arc,2
0,,"見張ってないと、村、襲われる
――オレ忙しいだが、オマエひまなのか？","If we don't keep watch, the village will be
attacked.
- I'm busy, but are you free?",ui\00_message\npc\base\n2553.gmd,\npc\n2553.arc,n2553.arc,3
0,,えっと、あの、ナニ？,"Um, uh, what?",ui\00_message\npc\base\n2554.gmd,\npc\n2554.arc,n2554.arc,0
0,,"ココ、安心ヨ
眠れる、食べれる、怖いことナイ――","Here, you can rest easy.
You can sleep, eat, and there's nothing to fear.",ui\00_message\npc\base\n2554.gmd,\npc\n2554.arc,n2554.arc,1
0,,"ちゃんと幸せヨ
外出ようと思ワナイ","I want to be truly happy.
I don't want to go out.",ui\00_message\npc\base\n2554.gmd,\npc\n2554.arc,n2554.arc,2
0,,え、あの――外は怖いカラ――,"Um, well— it's scary outside—",ui\00_message\npc\base\n2554.gmd,\npc\n2554.arc,n2554.arc,3
0,,ハーイ、ナニ？,"Hello, what's up?",ui\00_message\npc\base\n2555.gmd,\npc\n2555.arc,n2555.arc,0
0,,"ネェネェ、手伝って！
クエストボードに
ミンナの""お願い""貼ってるダカラ！","Hey, hey, can you help me out?
I've posted everyone's ""requests"" on the Quest
Board, you see!",ui\00_message\npc\base\n2555.gmd,\npc\n2555.arc,n2555.arc,1
0,,"クエストボードの""お願い""やっつけてくれたら
お礼もあるヨー！","If you can help me with the ""requests"" on the
Quest Board, there will be a reward too!",ui\00_message\npc\base\n2555.gmd,\npc\n2555.arc,n2555.arc,2
0,,"クエストボードの""お願い""やっつけて減らす
でもまた""お願い""増える――
ダカラ、ミンナでやっつけよ！","Complete the requests on the quest board and
whittle them down.
But then, more requests keep coming— So let's all
take care of them together!",ui\00_message\npc\base\n2555.gmd,\npc\n2555.arc,n2555.arc,3
0,,"おお、お客人
ワシに何か聞きたいことでも？","Oh, esteemed customer.
Is there something you would like to ask me?",ui\00_message\npc\base\n2556.gmd,\npc\n2556.arc,n2556.arc,0
0,,"ワシは若い頃、一度この集落から出て
他の集落を旅して回ったことがありましてな","When I was young, I once left this village and
traveled to other villages.",ui\00_message\npc\base\n2556.gmd,\npc\n2556.arc,n2556.arc,1
0,,"外はどうだったか、ですか？
こうしてまたこの集落に戻り、この歳に
なるまで過ごしているのです
――もう、お分かりでしょう","How was it outside, you ask?
Well, I returned to this settlement, and I've
been here until this age.
— You probably understand by now.",ui\00_message\npc\base\n2556.gmd,\npc\n2556.arc,n2556.arc,2
0,,"この集落の者は他所と少し言葉が違うでしょう
交流が無いまま過ごすとね
こうなるんですよ","The people in this settlement might have slightly
different language compared to others.
When you spend your time without much
interaction, this is what happens.",ui\00_message\npc\base\n2556.gmd,\npc\n2556.arc,n2556.arc,3
0,,"フィンダム全体で見ても
ワシは年寄りの部類ですわな
この洞窟が外部の災厄から守ってくれるお陰です","Even in the whole Phindym, I suppose I belong to
the old folks category.
Thanks to this cave, it protects us from external
calamities.",ui\00_message\npc\base\n2556.gmd,\npc\n2556.arc,n2556.arc,4
0,,"ようこそ、異国の覚者様
モルフォールにご用でしょうか？","Welcome, esteemed Arisen.
Are you in need of assistance in Morfaul?",ui\00_message\npc\base\n2600.gmd,\npc\n2600.arc,n2600.arc,0
0,,"かつて村を支えてくれていた大地が
突然我々に牙をむくというのは――
頭ではわかっていても、悲しさを覚えるものです","The fact that the land, which once supported our
village, suddenly shows its fangs towards us...
Even though we understand it in our heads, it
brings forth a sense of sadness.",ui\00_message\npc\base\n2600.gmd,\npc\n2600.arc,n2600.arc,1
0,,"この村はまたも危機にさらされています
――異国の覚者様
再三で申し訳なく思う気持ちはあります
しかし、お力を貸していただけないでしょうか","This village is once again facing a crisis.
――Lord of a foreign land, I apologize for the
repeated inconvenience...
Would you lend us your power?",ui\00_message\npc\base\n2600.gmd,\npc\n2600.arc,n2600.arc,2
0,,"ご協力いただける時に
また私にお声をかけていただければ
詳細を知る者にお取り次ぎいたします","When you are able to assist, please also reach
out to me and I will relay the details to someone
who can provide more information.",ui\00_message\npc\base\n2600.gmd,\npc\n2600.arc,n2600.arc,3
0,,"おや、ここモルフォールの族長はガラダですよ
私は彼の信を得て、この地域を
切り盛りしているだけです","Oh, here in Morfaul, the chieftain is Gearóid.
I just manage this area with his trust.",ui\00_message\npc\base\n2600.gmd,\npc\n2600.arc,n2600.arc,4
0,,"モルフォールは代々精霊竜の
守りをしてきた一族の村です","Morfaul is the village of a clan that has been
protecting the Spirit Dragons for generations.",ui\00_message\npc\base\n2600.gmd,\npc\n2600.arc,n2600.arc,5
0,,"精霊竜の守番となったものは、ここから東に行った
《始まりの洞》にて過ごすことになります
村に残った者は彼らを全力で支えるのが務めです","Those who become guardians of the Spirit Dragon
will spend their time in the Hollow of Beginnings,
located to the east from here.
Those who stay in the village have the duty to
support them with all their might.",ui\00_message\npc\base\n2600.gmd,\npc\n2600.arc,n2600.arc,6
0,,"侵食がはびこるこのような状況ですから
族長ガラダの補佐として
モードレッドが就いています","Given the prevalence of corruption in this
situation, Mordred has taken on the role of
assisting Chief Gearóid.",ui\00_message\npc\base\n2600.gmd,\npc\n2600.arc,n2600.arc,7
0,,"彼も最初は精霊竜の守番として
竜のお傍にて務めるはずだったのですよ","He was also supposed to serve as the guardian of
the Spirit Dragon at first, by its side.",ui\00_message\npc\base\n2600.gmd,\npc\n2600.arc,n2600.arc,8
0,,"はじめまして、私はアルトフェイル
このモロー樹林一帯を任されたエリアマスターです","Nice to meet you, I am Arthfael, the Area Master
entrusted with this entire Morrow Forest.",ui\00_message\npc\base\n2600.gmd,\npc\n2600.arc,n2600.arc,9
0,,"モロー樹林はその呼び名の通り
フィンダム大陸の中でも深き森を
数多く有しています","The Morrow Forest, as its name suggests, is one
of the deep forests found in the continent of
Phindym.",ui\00_message\npc\base\n2600.gmd,\npc\n2600.arc,n2600.arc,10
0,,"森の恩恵を受け、これまでは恵まれた
環境であったと言えるでしょう
そう、""侵食""が始まる前までは――","Thanks to the blessings of the forest, it can be
said that we have been fortunate to exist in a
favorable environment.
Yes, until the ""corruption"" began to spread...",ui\00_message\npc\base\n2600.gmd,\npc\n2600.arc,n2600.arc,11
0,,"現在は村の総力を挙げて
侵食の被害を食い止めるため尽力しています
ここで我々が屈することは、フィンダムが
屈することに等しいと考えています――","Currently, we are making every effort with the
combined strength of the village to halt the
spread of Corruption.
We believe that surrendering at this point would
be tantamount to Phindym's surrender.",ui\00_message\npc\base\n2600.gmd,\npc\n2600.arc,n2600.arc,12
0,,"聞けば、覚者様たちは
セシリーを助けてくださっているとか――
彼女はこの村の出身なのですよ
同胞として感謝いたします","I've heard that you, as Arisen, are helping Lady
Cecily— She is from this village, you know.
We are grateful for your assistance as fellow
villagers.",ui\00_message\npc\base\n2600.gmd,\npc\n2600.arc,n2600.arc,13
0,,"このモルフォールに滞在されている間
何かわからないことがあれば
気がねなく私にお聞きください","During your stay in Morfaul, if there is anything
you don't understand, please feel free to ask me.",ui\00_message\npc\base\n2600.gmd,\npc\n2600.arc,n2600.arc,14
0,,"そうそう、こちらをお持ちください
モルフォールの平穏に貢献してくださった方に
お渡ししているのです","That's right. Please take this with you.
We give it to those who have contributed to the
peace of Morfaul.",ui\00_message\npc\base\n2600.gmd,\npc\n2600.arc,n2600.arc,15
0,,"立ち寄ってくださってありがとうございます
よろしければこちらをお持ちください
日々の感謝の気持ちです","Thank you for stopping by.
If you don't mind, please take this.
It's a daily expression of gratitude.",ui\00_message\npc\base\n2600.gmd,\npc\n2600.arc,n2600.arc,16
0,,"異なる竜に仕える身だというのに
このモルフォールのために日々尽力してくださり
ここを代表して感謝いたします
どうぞ、これをお役立てください","Even though I am serving a different dragon, I am
grateful for your daily efforts for Morfaul.
Please accept this, and may it be of use to you.",ui\00_message\npc\base\n2600.gmd,\npc\n2600.arc,n2600.arc,17
0,,"白き竜の覚者様
実は折り入ってお願いがございます――","Arisen of the White Dragon, I have a favor to
ask, if I may...",ui\00_message\npc\base\n2600.gmd,\npc\n2600.arc,n2600.arc,18
0,,"《<SPOT 907>》の付近、森の南側に
侵食が拡がっていないかを
調査していただけないでしょうか","Could you please investigate if there is no
spreading of corruption or infected near the
vicinity of《<SPOT 907>》, on the south side of the
forest?",ui\00_message\npc\base\n2600.gmd,\npc\n2600.arc,n2600.arc,19
0,,"もしも侵食が拡がっている形跡が認められれば
それらを排除してくださると幸いです","If there are any signs of the corruption
spreading, I would be grateful if you could
eliminate them.",ui\00_message\npc\base\n2600.gmd,\npc\n2600.arc,n2600.arc,20
0,,"元より《<SPOT 907>》は侵食魔が潜むため
一時立ち入りを禁じていたのですが
どうやら出入り口を塞げばよいというものでも
なさそうなのです","Because the area around <SPOT 907> is infested
with the Corruption, entry was temporarily
prohibited.
However, it seems that simply blocking the
entrance is not a viable solution.",ui\00_message\npc\base\n2600.gmd,\npc\n2600.arc,n2600.arc,21
0,,"この侵食という災いに対し
有効な対策を立てられていないというのは
実に不甲斐ないことです","It is truly disgraceful that we have not been
able to come up with effective measures against
this calamity of corruption.",ui\00_message\npc\base\n2600.gmd,\npc\n2600.arc,n2600.arc,22
0,,"侵食について――
事態は悪くなる一方ですね","About the corruption—
The situation is only getting worse, isn't it?",ui\00_message\npc\base\n2600.gmd,\npc\n2600.arc,n2600.arc,23
0,,"先日も、森へ入った者より
侵食魔が群れているところを見たと
報告が入ってきました――","We have received a report from someone who
recently entered the forest, saying that they saw
a swarm of Infected creatures.",ui\00_message\npc\base\n2600.gmd,\npc\n2600.arc,n2600.arc,24
0,,"森へ入ってその恵みを得ることが
できなくなってしまえば
我々の生活は苦しいものとなるでしょう","If we are unable to enter the forest and obtain
its blessings, our lives will surely become
difficult.",ui\00_message\npc\base\n2600.gmd,\npc\n2600.arc,n2600.arc,25
0,,"――森に入った者からの報告を
お聞きになりたいのですか？
ええ、いつでもお話しいたしますよ
私に再び声をおかけください","- you want to hear the reports from those who
entered the forest?
Yes, I'll be ready to talk whenever. Please call
on me again.",ui\00_message\npc\base\n2600.gmd,\npc\n2600.arc,n2600.arc,26
0,,"やはり、侵食に対して""封鎖する""という手段は
気休め程度にしかならないようですね――","Indeed, ""blocking"" locations as a means to
counter corruption seems to be nothing more than a
mere illusion.",ui\00_message\npc\base\n2600.gmd,\npc\n2600.arc,n2600.arc,27
0,,"封鎖した《<SPOT 906>》から
魔物が這い出てきているようなのです
どこかに抜け道でもあるのでしょう","It seems that enemies are crawling out from the
blocked spot <SPOT 906>. There must be some kind
of escape route somewhere.",ui\00_message\npc\base\n2600.gmd,\npc\n2600.arc,n2600.arc,28
0,,"このまま封鎖し続けても後はありません
《<SPOT 906>》も調査の対象とできるよう
封鎖を解除いたしました","There is no future if we continue to keep it
blocked like this.
In order to include 《<SPOT 906>》 in the
investigation, we have released the blockade.",ui\00_message\npc\base\n2600.gmd,\npc\n2600.arc,n2600.arc,29
0,,"覚者様も、もしよろしければ
一度現状を確認していただけないでしょうか","Ser Arisen, if you wouldn't mind, could you
please take a moment to review the current
situation?",ui\00_message\npc\base\n2600.gmd,\npc\n2600.arc,n2600.arc,30
0,,"侵食についての調査進捗ですか？
――芳しいとはいえませんね","Is this regarding the progress of the
investigation on corruption?
- It's not going well, I'm afraid.",ui\00_message\npc\base\n2600.gmd,\npc\n2600.arc,n2600.arc,31
0,,"やはり、侵食に対しては封鎖して時が過ぎるのを
待つという手は愚策となるようです","Indeed, it seems that blocking and waiting for
time to pass is a foolish strategy when it comes
to corruption.",ui\00_message\npc\base\n2600.gmd,\npc\n2600.arc,n2600.arc,32
0,,"大地が侵食されている以上
侵食のひどいところを封鎖しても
いずれ侵食は他のところに拡がってしまいます","As long as the earth is being corrupted even if
we block the heavily infected areas the corruption
will eventually spread to other places.",ui\00_message\npc\base\n2600.gmd,\npc\n2600.arc,n2600.arc,33
0,,"ここは《モルフォール北門》をも開放し
侵食への対策法を探ってゆこうと考えています","Here; we also plan to open the ""Morfaul Northern
Gate"" and explore ways to counter the Infected.",ui\00_message\npc\base\n2600.gmd,\npc\n2600.arc,n2600.arc,34
0,,"白き竜の覚者様
異なる大陸の方にこのようなお願いをするのは
心苦しいのですが――どうか、この難局への
お力添えをいただけないでしょうか","Arisen of the White Dragon,
It pains my heart to make such a request to
someone from a different continent, but could you
please lend us your aid in this dire situation?
We humbly ask for your assistance in overcoming
this adversity.",ui\00_message\npc\base\n2600.gmd,\npc\n2600.arc,n2600.arc,35
0,,"覚者様――
人間も侵食される、という話を
お聞きになったことはあるでしょうか","Oh, honorable Arisen, have you ever heard the
tale of humans being corrupted?",ui\00_message\npc\base\n2600.gmd,\npc\n2600.arc,n2600.arc,36
0,,"侵食された人々によって
このモルフォールが危機に晒されているのです","Morfaul is being exposed to danger by the
infected people who have been corrupted.",ui\00_message\npc\base\n2600.gmd,\npc\n2600.arc,n2600.arc,37
0,,"あまり大きな声では申し上げられません
詳しくは、もう一度私に話しかけてください","I have to speak quietly about this.
Please talk to me again for more details.",ui\00_message\npc\base\n2600.gmd,\npc\n2600.arc,n2600.arc,38
0,,"この未曾有の危機はフィンダム全体に
降りかかっているとはいえ――
大変なことというのは重なるものですね","Yes, even though this unprecedented crisis is
weighing down on all of Phindym... it seems that
difficult times tend to pile up, don't they?",ui\00_message\npc\base\n2600.gmd,\npc\n2600.arc,n2600.arc,39
0,,"村全体の落ち着かない空気を察したのか
《<SPOT 942>》に
狂侵ゴアサイクロプスが現れたのです","Perhaps sensing the unsettled atmosphere of the
entire village, a Severely Infected Gorecyclops
appeared at <<SPOT 942>>.",ui\00_message\npc\base\n2600.gmd,\npc\n2600.arc,n2600.arc,40
0,,"狂侵ゴアサイクロプスは、侵食の犠牲となった
ゴアサイクロプスの成れの果て――
肉体が朽ちる前にさらに侵食が進んでしまった
非常に凶悪な魔物です","The Severely Infected Gorecyclops is the tragic
result of the corruption, the ultimate fate of a
Gore Cyclops.
The corruption has progressed even further before
its body decayed, making it an extremely vicious
creature.",ui\00_message\npc\base\n2600.gmd,\npc\n2600.arc,n2600.arc,41
0,,"装備に不安がある状態で遭遇した際には
逃げることも必要となりましょう
常に冷静なご判断を――","When faced with a situation where there is
uncertainty about your equipment, it is also
necessary to consider retreating.
Always make calm judgments—",ui\00_message\npc\base\n2600.gmd,\npc\n2600.arc,n2600.arc,42
0,,"フィンダム中でも特に侵食の進んだ
このモロー樹林に、絶えず足を運んでくださり
感謝の気持ちしかありません","Among the lands of Phindym, the Morrow Forest has
been particularly ravaged by the Infected.
I have nothing but gratitude for those who
constantly venture into this heavily corrupted
forest.",ui\00_message\npc\base\n2600.gmd,\npc\n2600.arc,n2600.arc,43
0,,"日々のお礼として、この辺りで
役にたちそうな情報をお教えいたしましょう","As a daily expression of gratitude, allow me to
provide you with some useful information in this
area.",ui\00_message\npc\base\n2600.gmd,\npc\n2600.arc,n2600.arc,44
0,,"ここモロー樹林では
《ヘンルーダ》というハーブが採れるのです
小さな花を付ける、一見地味なハーブですので
草花を採取される際には少し注意してご覧ください","In Morrow Forest here, you can find a herb called
""Wijnruit"".
It's a seemingly plain herb that bears small
flowers.
When collecting herbs, please be wary and handle
with caution.",ui\00_message\npc\base\n2600.gmd,\npc\n2600.arc,n2600.arc,45
0,,"《ヘンルーダ》は爽やかな香りで
虫を寄せ付けないという効果を持っています
魔物相手にその効果は無いでしょうが――
きっと覚者様のお役に立つことと思いますよ","""Wijnruit"" has a refreshing fragrance that repels
insects.
Its effects may not work against monsters, but
I'm sure it will be helpful to you, Arisen.",ui\00_message\npc\base\n2600.gmd,\npc\n2600.arc,n2600.arc,46
0,,"覚者様のお力添えがあるおかげで
モルフォールも何とか持ちこたえられています","Thanks to the assistance of esteemed Arisen like
yourself, Morfaul has managed to hold on somehow.",ui\00_message\npc\base\n2600.gmd,\npc\n2600.arc,n2600.arc,47
0,,"この村を、村人の日々を守ってくださって
ありがとうございます――","Thank you for protecting this village and its
villagers day by day.",ui\00_message\npc\base\n2600.gmd,\npc\n2600.arc,n2600.arc,48
0,,"覚者様により良い支援品をお届けできるよう
村の者で力を合わせて手配しております
これからも、どうぞよろしくお願いいたします","To provide better support goods for esteemed
Arisen, the villagers are joining forces to make
arrangements.
We humbly ask for your continued support.
Thank you very much.",ui\00_message\npc\base\n2600.gmd,\npc\n2600.arc,n2600.arc,49
0,,"覚者様がこの辺りの魔物討伐を進めて
くださったおかげで、奥地へ続く道を埋めていた
がれきを撤去することが叶いました","Thanks to the efforts of the esteemed Arisen in
defeating the nearby enemies, we were able to
remove the debris that was blocking the path to
the deeper regions.",ui\00_message\npc\base\n2600.gmd,\npc\n2600.arc,n2600.arc,50
0,,"今回の整備によって
《<SPOT 909>》へ足を踏み入れることが
できるようになっています、が――","Thanks to this maintenance, you will now be able
to set foot into 《<SPOT 909>》, but...",ui\00_message\npc\base\n2600.gmd,\npc\n2600.arc,n2600.arc,51
0,,"かの地はこのモルフォール一帯においても
特に侵食の進んだ森のひとつ","That area is one of the forests in this entire
Morfaul region that has been particularly ravaged
by corruption.",ui\00_message\npc\base\n2600.gmd,\npc\n2600.arc,n2600.arc,52
0,,"調査に行かれるときには
くれぐれも装備を揃え、細心の注意を――","When going on a survey, please make sure to
prepare your equipment properly and pay close
attention--",ui\00_message\npc\base\n2600.gmd,\npc\n2600.arc,n2600.arc,53
0,,"侵食の勢いはますます増すばかり――
先日は、村周辺の巡回に出た若者が
妙なものを見たと報告がありました","The momentum of corruption only continues to
grow--
Recently, a young adventurer who was patrolling
the village noticed something strange and reported
it.",ui\00_message\npc\base\n2600.gmd,\npc\n2600.arc,n2600.arc,54
0,,"なんでも爆発のようなものと、侵食胞子が
大量に巻き上がるのを見た――というのです","I heard that they witnessed something like a
massive explosion, and an abundance of corroding
spores swirling around.",ui\00_message\npc\base\n2600.gmd,\npc\n2600.arc,n2600.arc,55
0,,"すぐにでも調査に向かいたいところなのですが
新手の侵食魔が出現しており
危険度の高さから人が近寄ることを
制限せざるをえません","I would love to head to the investigation
immediately, but there is a new type of
corruption-infected monster appearing, and due to
its high level of danger, we have no choice but to
restrict people from approaching.",ui\00_message\npc\base\n2600.gmd,\npc\n2600.arc,n2600.arc,56
0,,"覚者様、どうか危険度の高い
新手の侵食魔を排除していただけないでしょうか","Ser Arisen, could you please eliminate the highly
dangerous new infected enemies?",ui\00_message\npc\base\n2600.gmd,\npc\n2600.arc,n2600.arc,57
0,,"我が村には戦える人員が少なく
覚者様のお力添えなくては
調査に向かうことができないのです――","In our village, we have a shortage of capable
personnel to fight.
We cannot proceed with the investigation without
the assistance of the Arisen's power.",ui\00_message\npc\base\n2600.gmd,\npc\n2600.arc,n2600.arc,58
0,,"討伐に向かっていただけるのならば
再度私にお声をかけてください
今回の件を取りまとめている者に
取り次がせていただきます","If you are willing to head out for the
subjugation, please reach out to me again.
I will relay your voice to the person in charge
of handling this matter.",ui\00_message\npc\base\n2600.gmd,\npc\n2600.arc,n2600.arc,59
0,,"覚者様、この度
崖崩れのあった《<SPOT 944>》付近を
復旧することに成功いたしました","Dear Arisen, We have successfully restored the
area near ""<SPOT 944>"" where the cliff collapsed.",ui\00_message\npc\base\n2600.gmd,\npc\n2600.arc,n2600.arc,60
0,,"《<SPOT 910>》に入れるようになったので
早速、調査のために
何人か人を向かわせたのですが――","We've gained access to <SPOT 910> now, and we
immediately sent a few people there for
investigation, but—",ui\00_message\npc\base\n2600.gmd,\npc\n2600.arc,n2600.arc,61
0,,"なにやら、大地に大穴が――
クレーターというのでしょうか
そういったものができているとの
報告があったのです","It seems there's a massive hole in the ground— a
crater, you might call it.
We received reports that such a thing has formed.",ui\00_message\npc\base\n2600.gmd,\npc\n2600.arc,n2600.arc,62
0,,"一体何が起こっているのか
見当もつきませんが――","I have no idea what's going on, but...",ui\00_message\npc\base\n2600.gmd,\npc\n2600.arc,n2600.arc,63
0,,"覚者様も、よろしければ
一度調査に向かってくださるよう
お願いいたします","If you are willing, Arisen, we would appreciate
it if you could head there for an investigation
when you have the time.",ui\00_message\npc\base\n2600.gmd,\npc\n2600.arc,n2600.arc,64
0,,"ああ、白き竜の覚者様――
今一度、お力をお貸しいただけないでしょうか","Ah, esteemed Arisen of the white dragon.
Could you lend me your power once again, if you
please?",ui\00_message\npc\base\n2600.gmd,\npc\n2600.arc,n2600.arc,65
0,,"先日見つかった謎のクレーター
その正体が判明したのです","The mysterious crater that was discovered the
other day...
Its true identity has been revealed.",ui\00_message\npc\base\n2600.gmd,\npc\n2600.arc,n2600.arc,66
0,,"この願いを聞いていただけるのであれば
再び私に話しかけてください
――どうか、お願いいたします","If you are willing to grant this request, please
speak to me again.
— Please, we beseech you.",ui\00_message\npc\base\n2600.gmd,\npc\n2600.arc,n2600.arc,67
0,,"今日もこのモルフォールに足を運んでくださり
ありがとうございます",Thank you for visiting Morfaul once again today.,ui\00_message\npc\base\n2600.gmd,\npc\n2600.arc,n2600.arc,68
0,,"白き竜の覚者様
あなたのお力でモルフォールは
侵食の拡大を食い止めることができました","Lord of the White Dragon,
With your power, we were able to halt the spread
of corruption by Morfaul.",ui\00_message\npc\base\n2600.gmd,\npc\n2600.arc,n2600.arc,69
0,,"これからも、フィンダムにいらした際には
ぜひモルフォールにお立ち寄りください","When you come to Phindym in the future, please
make sure to stop by Morfaul.",ui\00_message\npc\base\n2600.gmd,\npc\n2600.arc,n2600.arc,70
0,,"より良い支援品もご用意して
いつでもお待ちしております","We also have better support goods prepared for
you.
We are always ready to assist you.",ui\00_message\npc\base\n2600.gmd,\npc\n2600.arc,n2600.arc,71
0,,"自分の故郷にあなたが足を運んでくだされば
きっとセシリーも喜ぶことでしょう","If you would come visit my hometown, Cecily would
surely rejoice.",ui\00_message\npc\base\n2600.gmd,\npc\n2600.arc,n2600.arc,72
0,,"《原始の雫》の効能に懐疑的な者もいます
しかし、今、他に何を信じれば良いというのでしょう","There are also those who are skeptical of the
effects of ""Primeval Drops"".
However, what else should we believe in now?",ui\00_message\npc\base\n2600.gmd,\npc\n2600.arc,n2600.arc,73
0,,"レスタニアの覚者たちよ
どうか、我々とともに歩んでください","Arisen of Lestania, please, walk with us.",ui\00_message\npc\base\n2600.gmd,\npc\n2600.arc,n2600.arc,74
0,,"フィンダムに生きる我々は""さだめ""に忠実でした
大いなる流れに逆らって、一時、生きのびても
なんになるというのか――","We, who live in Phindym, remained faithful to
""destiny""
Even if it meant going against the great current
and surviving temporarily, what would we become――",ui\00_message\npc\base\n2600.gmd,\npc\n2600.arc,n2600.arc,75
0,,"こんな考え方の犠牲者が大勢いたのは事実
周囲の諦めが殺してしまった者も多い――
それは認めねばなりません","It is a fact that there were many victims of such
a way of thinking.
Many were killed by the resignation of those
around them -
That must be acknowledged.",ui\00_message\npc\base\n2600.gmd,\npc\n2600.arc,n2600.arc,76
0,,"ロイグの乱心――黒い騎士の暗躍――
両方ともフィンダムに生きる我々の
気風が招いた凶事ということでしょうか","Loeg's Madness - The Dark Machinations of the
Black Knight.
Both of these unfortunate events have been
brought upon us, who live in Phindym, by our own
way of life, wouldn't you say?",ui\00_message\npc\base\n2600.gmd,\npc\n2600.arc,n2600.arc,77
0,,何かご用かな？,"Hello, do you need anything?",ui\00_message\npc\base\n2601.gmd,\npc\n2601.arc,n2601.arc,0
0,,"戦技というものは奥が深い
常に学ばせていただく身だよ","The art of warfare is profound.
I am always a student, constantly learning.",ui\00_message\npc\base\n2601.gmd,\npc\n2601.arc,n2601.arc,1
0,,"宿泊だったら<VAL PRICE_INN>だよ
ハーブで編んだ特製の寝床を
用意してあるけど、どうかな？","If it's lodging, it'll be <VAL PRICE_INN>.
I have prepared a specially woven bed made of
herbs, how about it?",ui\00_message\npc\base\n2601.gmd,\npc\n2601.arc,n2601.arc,2
0,,はい,OK,ui\00_message\npc\base\n2601.gmd,\npc\n2601.arc,n2601.arc,3
0,,いいえ,Cancel,ui\00_message\npc\base\n2601.gmd,\npc\n2601.arc,n2601.arc,4
0,,"ハーブの香りを楽しめる寝床を用意してある
疲れていたら泊まっていくといいよ","We have prepared a sleeping area where you can
enjoy the scent of herbs.
If you're tired, feel free to stay overnight.",ui\00_message\npc\base\n2601.gmd,\npc\n2601.arc,n2601.arc,5
0,,はい,OK,ui\00_message\npc\base\n2601.gmd,\npc\n2601.arc,n2601.arc,6
0,,いいえ,Cancel,ui\00_message\npc\base\n2601.gmd,\npc\n2601.arc,n2601.arc,7
0,,"ふむ――この《弱化の治療》には
<VAL PRICE_WEAK>かかりそうだ
いいかな？","Hmm... for this ""Treat Weakness"", it seems like
it will cost <VAL PRICE_WEAK>. Is that alright?",ui\00_message\npc\base\n2601.gmd,\npc\n2601.arc,n2601.arc,8
0,,はい,OK,ui\00_message\npc\base\n2601.gmd,\npc\n2601.arc,n2601.arc,9
0,,いいえ,Cancel,ui\00_message\npc\base\n2601.gmd,\npc\n2601.arc,n2601.arc,10
0,,"おや、弱化していないようだね
元気で何よりだ","Oh, it seems you haven't weakened, huh?
Being healthy is the most important thing after
all.",ui\00_message\npc\base\n2601.gmd,\npc\n2601.arc,n2601.arc,11
0,,"おや、何か必要なものがあるのか？
ここにあるといいんだが――","Oh, is there something you need?
It would be great if it's something that's here...",ui\00_message\npc\base\n2602.gmd,\npc\n2602.arc,n2602.arc,0
0,,"討伐に行くにしろ、採取を楽しむにしろ
出発前の準備は大切だ
その時々に必要なものを選別することだ","Whether you're going on a quest or simply
enjoying gathering, preparation before departure
is crucial.
It's important to select the necessary items for
each occasion.",ui\00_message\npc\base\n2602.gmd,\npc\n2602.arc,n2602.arc,1
0,,"ここ、モルフォール付近の森では
質の良いハーブがよく採れる
我々はそれを生活に役立てているんだ","Here, in the forest near Morfaul, we often find
high-quality herbs.
We make good use of them in our daily lives.",ui\00_message\npc\base\n2602.gmd,\npc\n2602.arc,n2602.arc,2
0,,"採取が目当ての場合でも
回復薬は多めに持っておくんだ
森では何が起こるかわからないぞ","Even if your purpose is exploration, make sure to
carry plenty of recovery potions.
You never know what could happen in the forest.",ui\00_message\npc\base\n2602.gmd,\npc\n2602.arc,n2602.arc,3
0,,"ハァイ、旅の仲間を集めたいの？
私がお手伝いできると思うわ","Hello, do you want to gather fellow travelers?
I think I can help you with that.",ui\00_message\npc\base\n2603.gmd,\npc\n2603.arc,n2603.arc,0
0,,"森へ行くのね
気を付けていってらっしゃい！","You're going to the forest, huh?
Take care and have a safe journey!",ui\00_message\npc\base\n2603.gmd,\npc\n2603.arc,n2603.arc,1
0,,"森の情報はアルトフェイルに聞いてみて
私たちも、何かあれば
まずアルトフェイルに報告してるから","If you want information about the forest, ask
Arthfael.
We always report to Arthfael first if anything
happens.",ui\00_message\npc\base\n2603.gmd,\npc\n2603.arc,n2603.arc,2
0,,"森には危険も多いけど
美味しい木の実なんかの恵みも豊富なの！
――今は侵食っていう問題があるけど","In the forest, there are many dangers, but there
is also an abundance of blessings, like delicious
nuts and fruits!
- Although now there is a problem of corruption.",ui\00_message\npc\base\n2603.gmd,\npc\n2603.arc,n2603.arc,3
0,,ん？　何か？,Hmm? Something wrong?,ui\00_message\npc\base\n2604.gmd,\npc\n2604.arc,n2604.arc,0
0,,"村には家畜も作物もあるから
隙あらばと狙っている魔物もたくさんいるんだ
だからこうして見張っているのさ","Because there are both livestock and crops in the
village, there are also many monsters lurking,
waiting for an opportunity.
That's why we are keeping watch like this.",ui\00_message\npc\base\n2604.gmd,\npc\n2604.arc,n2604.arc,1
0,,"他の村ではどうか知らないけど
この村では、子供を一人で
村の外に出さない決まりがあるんだ
魔物に狙われたらコトだからね","I don't know about other villages, but in this
village, there is a rule not to let children go
outside alone.
It's to protect them from being targeted by
enemies.",ui\00_message\npc\base\n2604.gmd,\npc\n2604.arc,n2604.arc,2
0,,"僕も子供に同行を頼まれた時には
最優先で引き受けるようにしているよ","When I'm asked to accompany a child, I always
make it a top priority to accept.",ui\00_message\npc\base\n2604.gmd,\npc\n2604.arc,n2604.arc,3
0,,"君は中々の実力を持っていそうだけど――
森に入るなら、友か従者を呼んだ方がいいよ","You seem to have quite a bit of skill, but if
you're going into the forest, it would be wise to
bring a friend or a servant.",ui\00_message\npc\base\n2604.gmd,\npc\n2604.arc,n2604.arc,4
0,,お、畑をいじりながらでもよいかな？,"Oh, can I tinker with the field even while doing
it?",ui\00_message\npc\base\n2605.gmd,\npc\n2605.arc,n2605.arc,0
0,,手間ひまかけるほど、野菜は美味くなるからの――,"The more effort you put into it, the more
delicious the vegetables become.",ui\00_message\npc\base\n2605.gmd,\npc\n2605.arc,n2605.arc,1
0,,"こうして大地の恵みを楽しめるのも
精霊竜様あってのこと――
はやく""侵食""が収まればいいんじゃが――","It's all thanks to the Spirit Dragon that we can
enjoy the blessings of the earth.
I hope the ""Corruption"" subsides soon.",ui\00_message\npc\base\n2605.gmd,\npc\n2605.arc,n2605.arc,2
0,,"おっと、あの辺りは踏まないようにしてくれ
ようやく芽が出始めたところなんじゃ","Oh, please be careful not to step on that area.
It looks like the buds are finally starting to
sprout.",ui\00_message\npc\base\n2605.gmd,\npc\n2605.arc,n2605.arc,3
0,,"実はな、若い頃は精霊竜様のお傍で
守番として仕事をしていたこともあった――
光栄だったよ","Actually, when I was young, there was a time when
I worked as a guardian by the side of the Spirit
Dragon. It was an honor.",ui\00_message\npc\base\n2605.gmd,\npc\n2605.arc,n2605.arc,4
0,,あ、はい――,"Oh, yes...",ui\00_message\npc\base\n2606.gmd,\npc\n2606.arc,n2606.arc,0
0,,じ、実は侵食魔に襲われたことがあって――,"Um, actually, I've been attacked by the Infected
before...",ui\00_message\npc\base\n2606.gmd,\npc\n2606.arc,n2606.arc,1
0,,"その時はケガするだけで済みましたけど
もし傷口からあの""侵食胞子""が入り込んでいたら
どうなっちゃってたんだろうって――","At that time, I only ended up with an injury, but
if those ""corruption spores"" had entered through
the wound, I wonder what would have happened...",ui\00_message\npc\base\n2606.gmd,\npc\n2606.arc,n2606.arc,2
0,,"僕はもう村からはあんまり出たくないんですよ
外には侵食魔がいるでしょう","I don't really want to leave the village anymore.
There are corrupted Infected outside, you know.",ui\00_message\npc\base\n2606.gmd,\npc\n2606.arc,n2606.arc,3
0,,"村が侵食魔に襲われないよう
祈るばかりですね――","We can only pray that the village won't be
attacked by the Corruption.",ui\00_message\npc\base\n2606.gmd,\npc\n2606.arc,n2606.arc,4
0,,あ、こんにちは――,"Oh, hello...",ui\00_message\npc\base\n2607.gmd,\npc\n2607.arc,n2607.arc,0
0,,"僕の仕事ですか？
村の皆のお手伝いをしています
そこのクエストボードを整理したり――","Is this my job?
I'm helping everyone in the village by organizing
the quest board and...",ui\00_message\npc\base\n2607.gmd,\npc\n2607.arc,n2607.arc,1
0,,"まだまだ半人前ですから
皆の仕事内容を
少しずつ教えてもらってるんです","I'm still just a half-baked novice, so I'm slowly
learning about everyone's job responsibilities.",ui\00_message\npc\base\n2607.gmd,\npc\n2607.arc,n2607.arc,2
0,,"父の仕事を手伝いたいのですが――
父は多忙なので、僕がそばにいると
逆に手を煩わせてしまって","I want to help my father with his work, but...
Since he is very busy, when I am by his side, I
end up just getting in his way instead.",ui\00_message\npc\base\n2607.gmd,\npc\n2607.arc,n2607.arc,3
0,,"何かあれば遠慮なくおっしゃってくださいね
旅人に失礼が無いように、と
父に言われています","If there's anything, please don't hesitate to
speak up.
It's to avoid any disrespect to the traveler, I
have been told by my father.",ui\00_message\npc\base\n2607.gmd,\npc\n2607.arc,n2607.arc,4
0,,はいはい、何でしょう,"Yes, what is it?",ui\00_message\npc\base\n2608.gmd,\npc\n2608.arc,n2608.arc,0
0,,"森で採れるハーブは生活に欠かせませんよ
それだけに、森の侵食が進むのは怖くって――","Herbs harvested from the forest are indispensable
in daily life.
That's why I'm scared to see the forest being
corrupted and overrun.",ui\00_message\npc\base\n2608.gmd,\npc\n2608.arc,n2608.arc,1
0,,"草木の侵食が進んでいるところや
侵食魔がいた辺りでは
ハーブを採らないようにしてるんですよ","In areas where the corruption of vegetation is
advancing, or where there are infected beings, I
make sure not to gather herbs.",ui\00_message\npc\base\n2608.gmd,\npc\n2608.arc,n2608.arc,2
0,,"ハーブは料理にも使いますから
気をつけなくちゃって","Since herbs are also used in cooking, you have to
be careful.",ui\00_message\npc\base\n2608.gmd,\npc\n2608.arc,n2608.arc,3
0,,"ふぅ、少し休んだら
干したハーブの様子を見に行かなくちゃ","Phew.
After taking a little break I should go check on
the dried herbs.",ui\00_message\npc\base\n2608.gmd,\npc\n2608.arc,n2608.arc,4
0,,あら、覚者様,"Oh, Ser Arisen.",ui\00_message\npc\base\n2609.gmd,\npc\n2609.arc,n2609.arc,0
0,,"異国の地でご不便はありませんか？
セントラムに大体のものは揃っているので
何かご用があれば、ぜひ","Do you have any inconveniences in this foreign
land?
Most things are available in Centrum, so if you
need anything, please feel free to ask.",ui\00_message\npc\base\n2609.gmd,\npc\n2609.arc,n2609.arc,1
0,,"旅人がこの村を訪れた時は
親身にもてなそうというのが
族長と族長補佐の方針なんです","When a traveler visits this village, it is the
policy of the Chief and the Chief's assistant to
warmly welcome them.",ui\00_message\npc\base\n2609.gmd,\npc\n2609.arc,n2609.arc,2
0,,"この村の族長はガラダ
族長補佐がモードレッドです
もし責任者と話したい、ということでしたら
彼らのところへどうぞ","The chief of this village is Gearóid.
The chief assistant is Mordred.
If you wish to speak with the leaders, please go
to their place.",ui\00_message\npc\base\n2609.gmd,\npc\n2609.arc,n2609.arc,3
0,,"あ、でもエリアマスターの役目は
アルトフェイルが任されているんです！
エリアの情報なら彼に聞いてみてくださいね","Ah, but the role of the Area Master is entrusted
to Arthfael!
If you're looking for information about the area,
please ask him.",ui\00_message\npc\base\n2609.gmd,\npc\n2609.arc,n2609.arc,4
0,,おや、何か？,"Oh, something wrong?",ui\00_message\npc\base\n2610.gmd,\npc\n2610.arc,n2610.arc,0
0,,"わたしのことか？
――今は族長補佐をしているが
何事も無ければ、精霊竜の守番長を
務める予定だったのだ","Is it about me?
- Currently, I am serving as the assistant to the
clan chief.
If nothing goes wrong, I was supposed to be the
head guardian of the Spirit Dragon.",ui\00_message\npc\base\n2610.gmd,\npc\n2610.arc,n2610.arc,1
0,,"守番長として務め始めれば
しばらく村には帰って来られない
村にいる間は精一杯族長補佐として働くつもりだ","If I am to serve as the Chief Guardian, I won't
be able to return to the village for a while.
While I'm here in the village, I intend to work
my hardest as the Deputy Chief.",ui\00_message\npc\base\n2610.gmd,\npc\n2610.arc,n2610.arc,2
0,,"これでなかなか忙しいもので
家でゆっくり休む間も無い――
とはいえ、うちの息子が
しっかりした子で助かっている","With all this, it's quite busy indeed. I have no
time to rest at home.
However, I'm grateful that my son is a reliable
child.",ui\00_message\npc\base\n2610.gmd,\npc\n2610.arc,n2610.arc,3
0,,"《芯なる樹》はフィンダムに
暮らす者にとって崇敬の対象であり
同時に、心の拠り所となる景色の一部ともいえる","The Core Tree is not only revered by those who
live in Phindym, but also considered a part of the
scenic landscape that serves as a sanctuary for
the heart.",ui\00_message\npc\base\n2610.gmd,\npc\n2610.arc,n2610.arc,4
0,,"雄大な《芯なる樹》を眺められる場所は
フィンダムのあちこちにある
自分の気に入る場所を探してみるのも
悪くないだろう","There are various places in Phindym where you can
admire the majestic Core Tree.
It wouldn't hurt to try and find a place that you
like.",ui\00_message\npc\base\n2610.gmd,\npc\n2610.arc,n2610.arc,5
0,,"わたしはモルフォール村のモードレッド
ガラダの留守を預かっている","I am Mordred, from the village of Morfaul,
currently looking after Gearóid's place while he's
away.",ui\00_message\npc\base\n2610.gmd,\npc\n2610.arc,n2610.arc,6
0,,"セシリーの恩人はガラダの恩人
そしてわたしの恩人でもある
何もないところだが、くつろいでくれ","Cecily's benefactor is Gearóid's benefactor, and
also my benefactor.
There isn't much here, but please make yourself
comfortable.",ui\00_message\npc\base\n2610.gmd,\npc\n2610.arc,n2610.arc,7
0,,"ガラダが一刻も早く回復するように
客人たちも祈ってくれ","Please pray for Gearóid's swift recovery, so that
he may heal as soon as possible.",ui\00_message\npc\base\n2610.gmd,\npc\n2610.arc,n2610.arc,8
0,,"祈りなど我々の習慣にはなかったが
やってみると、心に刺さったトゲが
抜けていくのがわかるのだ","Praying was not part of our customs, but when we
tried it, we could feel the thorns being pulled
out of our hearts.",ui\00_message\npc\base\n2610.gmd,\npc\n2610.arc,n2610.arc,9
0,,"フィンダムの大地を汚してしまったこと――
おまえたちと出会えたこと――
どちらもわたしは等しく受け入れいている","I have tarnished the land of Phindym, and yet, I
accept both that and the fact that I have
encountered all of you.",ui\00_message\npc\base\n2610.gmd,\npc\n2610.arc,n2610.arc,10
0,,"それがいかんのだろうなあ
善し悪しを区別し、悪しきは排除しなくては
世はいつまでたっても変わらない","That's the way it goes, isn't it? Distinguishing
between right and wrong, and eliminating the
wicked is necessary. The world won't change unless
we do.",ui\00_message\npc\base\n2610.gmd,\npc\n2610.arc,n2610.arc,11
0,,"フィンダムの危機におまえたちの世界と
交流を持てたことを幸運と呼ばずして
なんと呼べばいいのか――","To have been able to establish a connection with
your world during the crisis in Phindym, what
should I call it if not lucky?",ui\00_message\npc\base\n2610.gmd,\npc\n2610.arc,n2610.arc,12
0,,邪悪な世界と繋がる可能性もあったのだからな,"There was even a possibility of being connected
to an evil world.",ui\00_message\npc\base\n2610.gmd,\npc\n2610.arc,n2610.arc,13
0,,"フィンダムはもう大丈夫だ
これからは客人として
この美しい世界を楽しんでくれ","Phindym is already fine.
From now on, as our esteemed guest, please enjoy
this beautiful world.",ui\00_message\npc\base\n2610.gmd,\npc\n2610.arc,n2610.arc,14
0,,"我らの竜の目覚めはまだ先のようだが
大地や空気は徐々に清められている","It seems that the awakening of our dragon is
still ahead, but the land and the air are
gradually being purified.",ui\00_message\npc\base\n2610.gmd,\npc\n2610.arc,n2610.arc,15
0,,セシリーの息吹を感じるよ,I can feel Cecily's breath.,ui\00_message\npc\base\n2610.gmd,\npc\n2610.arc,n2610.arc,16
0,,ふむ、何か必要なものでも？,"Hmm, do you need something?",ui\00_message\npc\base\n2620.gmd,\npc\n2620.arc,n2620.arc,0
0,,"フィンダムにあるものは
全て精霊竜様の恵みの賜物だ
何一つとて無駄にしてよいものは無いと心得よ","Everything in Phindym is a gift from the Spirit
Dragon's blessing.
Remember that nothing is to be wasted, for
everything serves a purpose.",ui\00_message\npc\base\n2620.gmd,\npc\n2620.arc,n2620.arc,1
0,,何だ、用も無いのに話しかけたのか？,Why did you talk to me when you have no business?,ui\00_message\npc\base\n2620.gmd,\npc\n2620.arc,n2620.arc,2
0,,ここに保管してある資材を数え直さねば――,I have to count the materials stored here again...,ui\00_message\npc\base\n2620.gmd,\npc\n2620.arc,n2620.arc,3
0,,"必要なものがあるなら、遠慮せず言ってくれ
今この大陸に覚者はいない
我々にとっても、君だけが希望だ","If you need anything, don't hesitate to tell me.
There are no Arisen on this continent right now.
You are our only hope.",ui\00_message\npc\base\n2620.gmd,\npc\n2620.arc,n2620.arc,4
0,,"一つ聞きたい
――モルフォールはどんな様子だ？","I have one question.
What is Morfaul like?",ui\00_message\npc\base\n2620.gmd,\npc\n2620.arc,n2620.arc,5
0,,"何が起こるかはわからない
だが、何が起こってもいいように
資材の管理は万全にしておかねば","We never know what will happen, but in order to
be prepared for anything, we must manage our
resources with utmost care.",ui\00_message\npc\base\n2620.gmd,\npc\n2620.arc,n2620.arc,6
0,,"覚悟はしている
――家族への手紙も書いた
あの渦にすべてが飲み込まれようと
精霊竜様のお傍にいるつもりだ","I am prepared
―― I have also written a letter to my family
Even if everything is swallowed by that vortex I
intend to stay by the side of the Spirit Dragon.",ui\00_message\npc\base\n2620.gmd,\npc\n2620.arc,n2620.arc,7
0,,"異なる大陸からの客人よ
私でお力になれることでしょうか？","Guest from a different continent,
how may I be of assistance to you?",ui\00_message\npc\base\n2621.gmd,\npc\n2621.arc,n2621.arc,0
0,,"癒しを、救いを求めることは
決して悪いことではないはずです","Seeking healing, seeking salvation, should never
be a bad thing.",ui\00_message\npc\base\n2621.gmd,\npc\n2621.arc,n2621.arc,1
0,,"病にかかるは宿命です
しかし、病んだ""芯なる樹""は助けを求めている――
この現状に、我々はどう対処すればいいのでしょう","It is fate to fall ill.
However, the ailing ""Core Tree"" is seeking help.
How should we deal with this situation?",ui\00_message\npc\base\n2621.gmd,\npc\n2621.arc,n2621.arc,2
0,,"精霊竜の守番として
我々は全力を尽くす所存です――","As guardians of the Spirit Dragon
We are determined to do our best —",ui\00_message\npc\base\n2621.gmd,\npc\n2621.arc,n2621.arc,3
0,,"旅の方にはこの寝床を
<VAL PRICE_INN>にて貸し出しています
簡素な宿ですが――
休んでいかれますか？","For travelers, we lend out this sleeping space at
<VAL PRICE_INN>.
It is a modest inn, but...
Would you like to rest here?",ui\00_message\npc\base\n2621.gmd,\npc\n2621.arc,n2621.arc,4
0,,はい,OK,ui\00_message\npc\base\n2621.gmd,\npc\n2621.arc,n2621.arc,5
0,,いいえ,Cancel,ui\00_message\npc\base\n2621.gmd,\npc\n2621.arc,n2621.arc,6
0,,"本日は旅の方のため、宿を解放しております
どうぞ疲れを癒していってください","Today, we have opened the inn for travelers.
Please rest and heal your fatigue.",ui\00_message\npc\base\n2621.gmd,\npc\n2621.arc,n2621.arc,7
0,,はい,OK,ui\00_message\npc\base\n2621.gmd,\npc\n2621.arc,n2621.arc,8
0,,いいえ,Cancel,ui\00_message\npc\base\n2621.gmd,\npc\n2621.arc,n2621.arc,9
0,,"《弱化の治療》には<VAL PRICE_WEAK>いただいています
時が経てば自然と治るものですが――
今すぐの回復をご希望でしょうか？","I am receiving <VAL PRICE_WEAK> for ""Treat
Weakness"", yes?
While it usually heals naturally over time, would
you like immediate recovery?",ui\00_message\npc\base\n2621.gmd,\npc\n2621.arc,n2621.arc,10
0,,はい,OK,ui\00_message\npc\base\n2621.gmd,\npc\n2621.arc,n2621.arc,11
0,,いいえ,Cancel,ui\00_message\npc\base\n2621.gmd,\npc\n2621.arc,n2621.arc,12
0,,"おや、困りました――
弱化していないようですよ
気持ちがお疲れなのかもしれません
少しここでゆっくりしていかれては？","Oh, dear, this is troublesome――
It seems that you are not weakened.
Perhaps you are feeling tired?
Why don't you take a rest here for a while?",ui\00_message\npc\base\n2621.gmd,\npc\n2621.arc,n2621.arc,13
0,,"異なる大陸からの客人よ
――空の異変の件で
来てくださったのですか？","Greetings, visitor from a different continent.
――Did you come here regarding the abnormality in
the sky?",ui\00_message\npc\base\n2621.gmd,\npc\n2621.arc,n2621.arc,14
0,,"フィンダムの空に
あのような禍禍しいものが――","In the sky of Phindym, such a calamitous presence
looms――",ui\00_message\npc\base\n2621.gmd,\npc\n2621.arc,n2621.arc,15
0,,"何が起ころうと
我々は精霊竜の守番
ここを離れるわけにはまいりません","No matter what may happen, We are the guardians
of the Spirit Dragon.
We cannot leave this place",ui\00_message\npc\base\n2621.gmd,\npc\n2621.arc,n2621.arc,16
0,,"精霊竜セシリーの心も
常にあなたとともにあることでしょう","Surely, the heart of the Spirit Dragon Cecily is
always with you.",ui\00_message\npc\base\n2621.gmd,\npc\n2621.arc,n2621.arc,17
0,,はい――,Yes...,ui\00_message\npc\base\n2622.gmd,\npc\n2622.arc,n2622.arc,0
0,,"この周辺の見張りには自分が出ています
他の２人よりも体力がありますから","I am on watch duty in this area.
Because I have more stamina than the other two.",ui\00_message\npc\base\n2622.gmd,\npc\n2622.arc,n2622.arc,1
0,,"""芯なる樹""から伸びる
各聖域の見回りも自分の仕事です","It is also my job to patrol each sacred ground
that extends from the ""Core Tree"".",ui\00_message\npc\base\n2622.gmd,\npc\n2622.arc,n2622.arc,2
0,,"――何かあれば一早く気付くことが
できる立場でしょう","In a position where you can notice anything early
on, if something were to happen.",ui\00_message\npc\base\n2622.gmd,\npc\n2622.arc,n2622.arc,3
0,,"精霊竜様のご様子を常に傍で見守る役割
それが""精霊竜の守番""です
誇りに思う者も多いのですよ","The role of constantly watching over the Spirit
Dragon's condition, that's what it means to be a
""Spirit Dragon Guardian.""
Many take pride in this role.",ui\00_message\npc\base\n2622.gmd,\npc\n2622.arc,n2622.arc,4
0,,"険しい顔をされていますね
――この状況です、無理もありませんが","You have a stern expression
――Given the situation, it's understandable",ui\00_message\npc\base\n2622.gmd,\npc\n2622.arc,n2622.arc,5
0,,"お一人では危険です
共に進む仲間が必要であれば
自分が手配いたしましょう","It is dangerous to go alone.
If you need companions to journey together, I
will make arrangements for you.",ui\00_message\npc\base\n2622.gmd,\npc\n2622.arc,n2622.arc,6
0,,"マイアとドハティも
落ち着こうと努めているようです
彼らはまだ若い――
それぞれに葛藤があることでしょう","Maia and Doherty also seem to be trying to calm
down.
They are still young - each surely has their own
struggles.",ui\00_message\npc\base\n2622.gmd,\npc\n2622.arc,n2622.arc,7
0,,"あの禍禍しい渦については
あまり話したくありませんね
よく、わからないものですから","Regarding that ominous whirlpool...
I don't really want to talk about it, because
it's something I don't understand well.",ui\00_message\npc\base\n2622.gmd,\npc\n2622.arc,n2622.arc,8
0,,"キンガル峡谷を訪れし異国の覚者よ
このキアランが用件を聞こう","Oh Arisen from a distant land who has visited the
Kingal Canyon.
Let Ciarán hear your purpose.",ui\00_message\npc\base\n2700.gmd,\npc\n2700.arc,n2700.arc,0
0,,"神殿や遺跡に対し、畏怖の念を持つことは大切だ
そうやって伝統が守られ
また、伝統によって我らが守られてきたのだ","It is important to have a sense of awe towards
temples and ruins. It is through this respect that
traditions are preserved, and it is through these
traditions that we have been protected.",ui\00_message\npc\base\n2700.gmd,\npc\n2700.arc,n2700.arc,1
0,,"我らが変化を拒もうと
我らを取り巻く環境は常に変わってゆくのでは――
""侵食""という災厄に触れ
一層そう思うことが多くなった","As we try to resist change the environment
surrounding us is constantly shifting.
I have come to think this even more after
experiencing the calamity known as ""Corruption.""",ui\00_message\npc\base\n2700.gmd,\npc\n2700.arc,n2700.arc,2
0,,"若者の柔らかい感性が、環境の変化を
敏感に感じ取っているというのであれば
遅かれ早かれ、我らも
意識を改めねばならないのかもしれないと――","If the sensitive sensibilities of the younger
generation can keenly perceive environmental
changes, then sooner or later, we may need to
reconsider our own awareness as well.",ui\00_message\npc\base\n2700.gmd,\npc\n2700.arc,n2700.arc,3
0,,"むむ、話が長くなってしまった
これだからいつもメーヴに呆れられる
すまない","Hmm, the conversation has become rather lengthy.
This is why Maeve always finds me exasperating.
I apologize.",ui\00_message\npc\base\n2700.gmd,\npc\n2700.arc,n2700.arc,4
0,,"村の若者には
伝統を重んじるこの村の空気を
嫌う者もいるようだ","It seems that some of the village's young people
dislike the atmosphere of this village, which
values tradition.",ui\00_message\npc\base\n2700.gmd,\npc\n2700.arc,n2700.arc,5
0,,"族長として頭の痛い問題だ
彼らも成長すればきっと
わかってくれると信じたいが――","As the clan chief, it's a headache-inducing
problem.
I want to believe that they will understand, once
they grow up.",ui\00_message\npc\base\n2700.gmd,\npc\n2700.arc,n2700.arc,6
0,,"キンガルに来るのは初めてだったな
少しこの地について話しておこう
俺はエリアマスターのキアランという","This was my first time coming to Kingal.
Let me tell you a little bit about this place.
I am Ciarán, one of the Area Masters.",ui\00_message\npc\base\n2700.gmd,\npc\n2700.arc,n2700.arc,7
0,,"キンガル峡谷は多くの遺跡や神殿を残す
フィンダム文化の要所的地帯だ","Kingal Canyon is a crucial region of the Phindym
culture, with many ruins and temples remaining.",ui\00_message\npc\base\n2700.gmd,\npc\n2700.arc,n2700.arc,8
0,,"そのような地に住まう者として
我々グリンデュアの民は古来よりの伝承や
伝統の守り手としての側面を持っている","As inhabitants of such a land, the people of
Glyndwr have long been keepers of ancient
traditions and guardians of our heritage.",ui\00_message\npc\base\n2700.gmd,\npc\n2700.arc,n2700.arc,9
0,,"貴君もこの地に留まるのであれば――
キンガルの伝統に敬意を払うべきだ
そうすれば村人との衝突も無いだろう","If you are going to stay in this land—
You should respect Kingal's traditions.
That way, there will be no conflict with the
villagers.",ui\00_message\npc\base\n2700.gmd,\npc\n2700.arc,n2700.arc,10
0,,"他の村は侵食魔との戦いに
やっきになっているようだが
グリンデュアは――また別の問題に直面している","While other villages are becoming obsessed with
the battle against the Corruption, Glyndwr is
facing another problem.",ui\00_message\npc\base\n2700.gmd,\npc\n2700.arc,n2700.arc,11
0,,"遺跡を守ってきたグリンデュアならではの
問題というものがあるのだ――","Glyndwr, who has protected the ruins, has its own
unique issues to deal with.",ui\00_message\npc\base\n2700.gmd,\npc\n2700.arc,n2700.arc,12
0,,"――いや、異国から旅をしてきた者に
このようなこと話すべきではなかったかもしれん
忘れてくれ","No, perhaps I should not have spoken of such
things to one who has traveled from a distant
land.
Please, forget about it.",ui\00_message\npc\base\n2700.gmd,\npc\n2700.arc,n2700.arc,13
0,,"大方、このグリンデュアには少しの間
留まるだけのつもりなのだろう
――この辺りは質の良い鉱石が採れる
それらを拾って帰ることだ","Most likely, I intend to stay in Glyndwr for a
little while.
This area has some high-quality ore to be mined,
so I plan to gather them and take them back.",ui\00_message\npc\base\n2700.gmd,\npc\n2700.arc,n2700.arc,14
0,,"キンガル峡谷は地形の複雑さもあって
なかなか冒険がしづらいのではないか？
少しだが、これを足しにするといい","Kingal Canyon's complex terrain can make it
challenging for adventurers, don't you think?
Adding a little something to it could be
beneficial.",ui\00_message\npc\base\n2700.gmd,\npc\n2700.arc,n2700.arc,15
0,,"グリンデュアの大地――
いや、我々のために尽力してくれて感謝している
これは日々の礼のつもりだ","The land of Glyndwr, or rather, I'm grateful for
your efforts on our behalf.
This is meant to be a daily expression of
gratitude.",ui\00_message\npc\base\n2700.gmd,\npc\n2700.arc,n2700.arc,16
0,,"これを受け取ってくれ
お前のためにと、村の者たちから
自然と集まったものだ
旅に役立ててもらえれば我々も本望だ","Please accept this.
It is gathered naturally from the villagers, for
your sake.
We would be grateful if you could make use of it
on your journey.",ui\00_message\npc\base\n2700.gmd,\npc\n2700.arc,n2700.arc,17
0,,"異国の覚者か――
エリアマスターとして忠告しておこう","A Foreign Arisen, huh? As an Area Master, let me
give you some advice.",ui\00_message\npc\base\n2700.gmd,\npc\n2700.arc,n2700.arc,18
0,,"《<SPOT 945>》に新手の魔物が
出現したらしい
近くを通る時は警戒を怠らぬよう
気を引き締めることだ","It seems that a new type of enemy has appeared
in《<SPOT 945>》.
When passing by nearby, be sure not to neglect
your vigilance and remain on high alert.",ui\00_message\npc\base\n2700.gmd,\npc\n2700.arc,n2700.arc,19
0,,"《<SPOT 945>》についてはもちろん問題だが
最近はこのキンガル全域で
魔族が活性化してきている節もある――","Regarding 《<SPOT 945>》, of course, there are
issues.
However, recently, there seems to be an
invigoration of Fiends throughout the entire
region of Kingal.",ui\00_message\npc\base\n2700.gmd,\npc\n2700.arc,n2700.arc,20
0,,"我々としても、どうにか遺跡に踏み込んで
調査を行いたいところだが、封印が施されている
場所もあって手を付けられないでいるのだ","As for us, we would like to somehow enter the
ruins and conduct investigations, but there are
places that have been sealed and we cannot touch
them.",ui\00_message\npc\base\n2700.gmd,\npc\n2700.arc,n2700.arc,21
0,,"村の内では若者たちの不満がくすぶり
村の外では魔物が着々とその勢力を
広めている――悩ましいことだ","Within the village, the dissatisfaction of the
young people smolders, while outside the village,
the enemy steadily expands its influence - a
troubling situation.",ui\00_message\npc\base\n2700.gmd,\npc\n2700.arc,n2700.arc,22
0,,"異国の覚者よ
貴君、この村の者に
何かと話しかけているのか？","Oh, wise one from a foreign land.
Are you speaking to the people of this village
about something?",ui\00_message\npc\base\n2700.gmd,\npc\n2700.arc,n2700.arc,23
0,,"――いや、俺から何か言うことではないが
オイングスが貴君に話したいことが
あるそうだ","Well, it's not for me to say, but it seems that
Oengus has something he wants to talk to you
about.",ui\00_message\npc\base\n2700.gmd,\npc\n2700.arc,n2700.arc,24
0,,"話を聞いてやってもらえるのなら
もう一度俺に話しかけてくれ
取り次がせてもらおう","If you can listen to my story, please talk to me
again, and I'll make sure to pass it on.",ui\00_message\npc\base\n2700.gmd,\npc\n2700.arc,n2700.arc,25
0,,"そういえば、異国の覚者よ――
先日はオイングスの頼みを聞いてもらったそうだな","By the way, esteemed Arisen from a foreign land,
I heard that you recently helped Oengus with a
request.",ui\00_message\npc\base\n2700.gmd,\npc\n2700.arc,n2700.arc,26
0,,"どうやらヤツも最初は秘密にしたかったようだが
キンガルに異変が起きているかもしれない、と
打ち明けてきたのだ","It seems that he also wanted to keep it a secret
at first, but he confided in me that there may be
a disturbance in Kingal.",ui\00_message\npc\base\n2700.gmd,\npc\n2700.arc,n2700.arc,27
0,,"俺からも族長として礼を言おう
村の危機を救ってくれて感謝する","I, as the chief, shall also express my gratitude.
Thank you for saving the village from crisis.",ui\00_message\npc\base\n2700.gmd,\npc\n2700.arc,n2700.arc,28
0,,"――異なる竜に仕えているというのに
フィンダムにも救いの手を差し伸べてくれるとは
貴君も人が良いのだな","To think that even while serving different
dragons, you would extend a helping hand to
Phindym.
You truly are a kind-hearted person.",ui\00_message\npc\base\n2700.gmd,\npc\n2700.arc,n2700.arc,29
0,,"ひとつ――
聞き流してくれて構わんのだが
少し耳を貸してくれないだろうか","One thing――
I don't mind if you just let it pass you by, but
could you lend me your ear for a moment?",ui\00_message\npc\base\n2700.gmd,\npc\n2700.arc,n2700.arc,30
0,,"《<SPOT 911>》から魔物が這い出して
きているという報告が入ってきている
どうしても中を改めねばならん時がきているようだ","We have received reports that monsters are
crawling out from《<SPOT 911>》.
It seems that the time has come when we
absolutely need to make changes inside.",ui\00_message\npc\base\n2700.gmd,\npc\n2700.arc,n2700.arc,31
0,,"異国の者を頼るということに
村の内部ではまだ抵抗する者が多い――
しかし、フィンダムの覚者が不在である今
頼れるのは貴君しかいないのだ","There are still many within the village who
resist the idea of relying on outsiders.
However, with the absence of Phindym's Arisen,
you are the only one we can depend on right now.",ui\00_message\npc\base\n2700.gmd,\npc\n2700.arc,n2700.arc,32
0,,"もし貴君さえよければ
かの遺跡の内部を調べてきて
もらえないだろうか――
意にそわねば、聞かなかったことにしてくれ","If you're willing, could you investigate the
interior of that ancient ruin?
If you don't feel like it, you can pretend you
didn't hear it.",ui\00_message\npc\base\n2700.gmd,\npc\n2700.arc,n2700.arc,33
0,,"この考えは最近確信に変わったのだが
貴君は――心からの良心によって
グリンデュアを救おうとしてくれているのだな","This belief has turned into a conviction for me
recently, and you... you're trying to save Glyndwr
with all your heart.",ui\00_message\npc\base\n2700.gmd,\npc\n2700.arc,n2700.arc,34
0,,"確かに、この未曾有の危機にあって
我らの覚者に頼ることもできないとあっては
貴君の助けを受け入れた方がよいだろう","Certainly, in this unprecedented crisis, we can't
rely on our Arisen.
It would be better to accept your help.",ui\00_message\npc\base\n2700.gmd,\npc\n2700.arc,n2700.arc,35
0,,"――ここは考え込んではいられない
俺は、このグリンデュアの族長として
正式に貴君の助けを請うことにしよう","I cannot afford to hesitate here. As the chief of
Glyndwr, I have decided to formally request your
assistance.",ui\00_message\npc\base\n2700.gmd,\npc\n2700.arc,n2700.arc,36
0,,"村人の中にはまだ貴君のことを
受け入れられない者も多いかもしれないが
どうか、大目に見てやってほしい","There may still be many villagers who cannot
accept you, but please, be understanding.",ui\00_message\npc\base\n2700.gmd,\npc\n2700.arc,n2700.arc,37
0,,"過去を守ることで存続してきた村なのだ
そう簡単に全てを変えられるわけではない――
だが、過去に囚われ前進を拒む姿勢は
俺が正してゆこう","This village has endured by upholding its past.
It's not so simple to change everything, but I
will rectify the mindset that refuses to move
forward, bound by the past.",ui\00_message\npc\base\n2700.gmd,\npc\n2700.arc,n2700.arc,38
0,,"なんといっても、文句を言う者たちも
《<SPOT 947>》に現れた魔物を
打ち倒す力を持ってはいないのだから――","After all, those who complain don't have the
power to defeat the demons that appeared at <SPOT
947>, so –",ui\00_message\npc\base\n2700.gmd,\npc\n2700.arc,n2700.arc,39
0,,"あの場に魔物がとどまっているせいで
南東の遺跡の調査に進めない状態なのだ","We can't continue with the investigation of the
southeastern ruins because monsters are lingering
at that site.",ui\00_message\npc\base\n2700.gmd,\npc\n2700.arc,n2700.arc,40
0,,"《<SPOT 947>》の近くを通ることがあれば
魔物を追い払ってくれるよう
頼めないだろうか","If you happen to pass by near <SPOT 947>, could
you please help drive away the monsters?",ui\00_message\npc\base\n2700.gmd,\npc\n2700.arc,n2700.arc,41
0,,"貴君はこの村において
どんどん理解者を増やしているようだな","My lord, it seems that you are steadily
increasing the number of understanding individuals
in this village.",ui\00_message\npc\base\n2700.gmd,\npc\n2700.arc,n2700.arc,42
0,,"先日、シェドレアン大神殿前の橋の
修繕が終わったのは知っているか？
実は、そこへ魔族が現れ
いまだ通行が難しくなっている","Did you know that the repairs on the bridge in
front of the Shadolean Great Temple were completed
the other day?
Actually, fiends have appeared there, making it
still difficult to pass through.",ui\00_message\npc\base\n2700.gmd,\npc\n2700.arc,n2700.arc,43
0,,"この件について、ボーデシアが
貴君に言いたいことがあるというのだ","Boadicea has something to tell you about this
matter.",ui\00_message\npc\base\n2700.gmd,\npc\n2700.arc,n2700.arc,44
0,,"今まで若者との間に軋轢を生んでいた
ボーデシアでさえ、貴君に話がしたいと
いうのだから大したものだな――","Even Boadicea, who has been causing tension among
the young people, wants to talk to you – that's
quite something.",ui\00_message\npc\base\n2700.gmd,\npc\n2700.arc,n2700.arc,45
0,,"ああ、ボーデシアに話をしに行くのであれば
俺にもう一度話しかけてほしい
責任を持って取り次がせてもらおう","Ah, if you're going to talk to Boadicea, please
talk to me again. I'll make sure to relay it
responsibly.",ui\00_message\npc\base\n2700.gmd,\npc\n2700.arc,n2700.arc,46
0,,"異国の覚者よ、聞いてほしい――
《<SPOT 912>》はこのキンガルに
おいてもかなり大規模な遺跡だ","Listen, foreign Arisen. <SPOT 912> is quite a
large ruin even here in Kingal.",ui\00_message\npc\base\n2700.gmd,\npc\n2700.arc,n2700.arc,47
0,,"しかし、実はここについても
気軽に調査ができるわけではないのだ
なんといっても、入口は厳重に封印されている","However, the truth is that you can't just
casually investigate this place.
After all, the entrance is securely sealed.",ui\00_message\npc\base\n2700.gmd,\npc\n2700.arc,n2700.arc,48
0,,"《<SPOT 912>》は元々神殿として
使われていた遺跡――","<SPOT 912> was originally an ancient ruin that
served as a Temple.",ui\00_message\npc\base\n2700.gmd,\npc\n2700.arc,n2700.arc,49
0,,"恐らくその場で働いていたと思われる
巫女が《<SPOT 913>》に葬られている","It is believed that the shrine maiden who was
probably working there is buried at <SPOT 913>.",ui\00_message\npc\base\n2700.gmd,\npc\n2700.arc,n2700.arc,50
0,,"彼女の墓である《<SPOT 913>》を
調査することで、封印を解く
手がかりが得られるはずだ","By investigating her grave at <SPOT 913>, you
should be able to find clues to break the seal.",ui\00_message\npc\base\n2700.gmd,\npc\n2700.arc,n2700.arc,51
0,,"我々も調査隊を出そうとは思っているが
まずは貴君に先行して魔物を討ち倒しておいて
もらいたいのだ――頼めるだろうか","We are also planning to send out an investigation
team, but first, we would like you to take the
lead and defeat the enemies.
Can we count on you for this?",ui\00_message\npc\base\n2700.gmd,\npc\n2700.arc,n2700.arc,52
0,,"先日は世話になった――
貴君に《<SPOT 913>》へ先行してもらった
おかげで、後続の調査隊は安全に
調査に集中できたという","I am grateful for your assistance the other day.
Thanks to you, the subsequent investigation team
was able to safely concentrate on their
investigation after you went ahead to <SPOT 913>.",ui\00_message\npc\base\n2700.gmd,\npc\n2700.arc,n2700.arc,53
0,,"さらに、その時の調査によって
《<SPOT 912>》の封印を解くための
手がかりをえることができたのだ","Furthermore, through the investigation at that
time, we were able to obtain clues to unlock the
seal of <SPOT 912>,",ui\00_message\npc\base\n2700.gmd,\npc\n2700.arc,n2700.arc,54
0,,"――だが、悪い知らせもある
封印を解こうとしている動きを
魔物たちに察知されたようだ","However, there is also bad news.
It seems that the movement to release the seal
has been detected by the enemy monsters.",ui\00_message\npc\base\n2700.gmd,\npc\n2700.arc,n2700.arc,55
0,,"《<SPOT 949>》に魔族が現れ
我々の行く手を阻んでいる
それどころか、この村に侵攻しようとする
動きすらあるのだ","Fiends have appeared in 《<SPOT 949>》, blocking
our path.
Not only that, they are even trying to invade
this village.
There is movement, indeed.",ui\00_message\npc\base\n2700.gmd,\npc\n2700.arc,n2700.arc,56
0,,"異国の――いや、白き竜の覚者よ
我々が封印を解かんとしている間
湧き出でる魔族を討伐してほしい――","O Arisen of the White Dragon,
While we are in the process of unsealing, We ask
that you subdue the surging Fiends.",ui\00_message\npc\base\n2700.gmd,\npc\n2700.arc,n2700.arc,57
0,,"うまくいけば、あと少しで
この騒動にも決着がつくはずなのだ――","If all goes well, there should be a resolution to
this turmoil soon—just a little further to go.",ui\00_message\npc\base\n2700.gmd,\npc\n2700.arc,n2700.arc,58
0,,"白き竜の覚者よ――
よい頃合いに来てくれた！","Oh, Arisen of the White Dragon!
You have come at a good time!",ui\00_message\npc\base\n2700.gmd,\npc\n2700.arc,n2700.arc,59
0,,"かねてより封印を解かんと励んでいた
《<SPOT 912>》の封印を
ついに解くことができたのだ！","We've been diligently working to unlock the seal
at ""<SPOT 912>"", and we have finally succeeded!",ui\00_message\npc\base\n2700.gmd,\npc\n2700.arc,n2700.arc,60
0,,"どうか、かの神殿に赴き
魔族が活性化した理由を
探ってきてもらえないだろうか","Please, visit the Temple and investigate the
reason behind the Fiends' resurgence.",ui\00_message\npc\base\n2700.gmd,\npc\n2700.arc,n2700.arc,61
0,,"引き受けてもらえるのなら
あの辺りの事情について詳しい者を
貴君に紹介しよう
準備ができたら俺に話しかけてくれ","If you're willing to take on the task, I'll
introduce someone who knows the situation in that
area well.
When you're ready, talk to me.",ui\00_message\npc\base\n2700.gmd,\npc\n2700.arc,n2700.arc,62
0,,"グリンデュアの様子を見にきてくれたのか
ありがたいことだ――","Did you come to see the state of Glyndwr?
I appreciate it.",ui\00_message\npc\base\n2700.gmd,\npc\n2700.arc,n2700.arc,63
0,,"あれ以来は静かなものだ――
侵食という災いはいまだ大地をむしばんでいるが
忌まわしい魔族に脅かされることはない","Since then, it has been quiet—
Though the calamity of corruption still gnaws at
the land,
We are not threatened by the loathsome fiends.",ui\00_message\npc\base\n2700.gmd,\npc\n2700.arc,n2700.arc,64
0,,"貴君には続けて世話になったな
この辺りに来た時は、今日のように
ぜひ村に寄ってくれ","I have relied on your kind assistance for some
time now.
When you come to this area, please be sure to
visit the village.",ui\00_message\npc\base\n2700.gmd,\npc\n2700.arc,n2700.arc,65
0,,"グリンデュアは貴君のために
より質の良い支援品を集めておくことを
約束しよう","Glyndwr promises to gather better-quality support
items for you.
It's thanks to your help that we were able to
recapture the Thines fort, after all.",ui\00_message\npc\base\n2700.gmd,\npc\n2700.arc,n2700.arc,66
0,,"白き竜の覚者よ――
実は、グリンデュアはまたも
魔族の脅威にさらされているのだ――","Arisen of the White Dragon, Glyndwr is once again
threatened by the forces of darkness.",ui\00_message\npc\base\n2700.gmd,\npc\n2700.arc,n2700.arc,67
0,,"《シェレドアン大神殿》は一因にすぎないと
すれば、どこかに魔族がやってくる
元凶となる場があるはずなのだが――
今のところ見つかっていない","The ""Shadolean Great Temple"" is only one factor.
There must be a place where the demons come from,
the root cause.
But it hasn't been found yet.",ui\00_message\npc\base\n2700.gmd,\npc\n2700.arc,n2700.arc,68
0,,"過去の文献をあたることで手がかりが
つかめるかと、文献が多数残されている小塔への
門を開けることにした","By accessing past records, we hope to find clues.
So, I decided to open the gate to the small
tower, where numerous documents have been
preserved.",ui\00_message\npc\base\n2700.gmd,\npc\n2700.arc,n2700.arc,69
0,,"また、このキンガル峡谷のため
手を貸してはもらえないだろうか――",Could you lend a hand for the Kingal Canyon too?,ui\00_message\npc\base\n2700.gmd,\npc\n2700.arc,n2700.arc,70
0,,"白き竜の覚者よ
どうか聞いてほしい――","Oh, Arisen of the White Dragon, I hope you will
listen...",ui\00_message\npc\base\n2700.gmd,\npc\n2700.arc,n2700.arc,71
0,,"キンガル峡谷北部には
《<SPOT 914>》という
大規模な遺跡があるのだが――","In the northern part of Kingal Canyon, there's a
large ruin called ""<SPOT 914>,"" but –",ui\00_message\npc\base\n2700.gmd,\npc\n2700.arc,n2700.arc,72
0,,"実は、その遺跡を中心に強力な魔物が
徘徊しているという情報が入ってきているのだ","In fact, there is information that powerful
enemies are wandering around the ruins.",ui\00_message\npc\base\n2700.gmd,\npc\n2700.arc,n2700.arc,73
0,,"我が村の者が魔物と対峙しても
生きて戻ってくることは難しいだろう――
覚者よ、どうかその白き竜の加護によって
魔物を打ち払ってもらえないだろうか","It is difficult for our villagers to confront the
enemy and return alive.
Arisen, would you please help drive away the
enemies with the protection of the White Dragon?",ui\00_message\npc\base\n2700.gmd,\npc\n2700.arc,n2700.arc,74
0,,"――《<SPOT 914>》の近くには
《<SPOT 959>》という
人の住まう塔がある","Near <SPOT 914>, there is a tower inhabited by
people called <SPOT 959>.",ui\00_message\npc\base\n2700.gmd,\npc\n2700.arc,n2700.arc,75
0,,"かの塔に暮らす人々は独自の文化を持つため
交流になかなかの難しさがあるのだが――","The people who live in that Tower have their own
unique culture, so there are quite a few
difficulties in communication.",ui\00_message\npc\base\n2700.gmd,\npc\n2700.arc,n2700.arc,76
0,,"昨今の魔族出現の件にて交渉を重ね、拠点として
門戸を開放するよう約束を取り付けた","Through repeated negotiations regarding the
recent appearance of Fiends, a promise was secured
to open the gates and establish a Hall as a base.",ui\00_message\npc\base\n2700.gmd,\npc\n2700.arc,n2700.arc,77
0,,"恐らく住民には歓迎されないだろうとは思うが
《<SPOT 959>》を調査の足場として
あるいは旅の疲れを癒すため
役立ててほしい――","It probably won't be welcomed by the residents,
but you can use <SPOT 959> as a base for your
investigations or to rest from your travels.",ui\00_message\npc\base\n2700.gmd,\npc\n2700.arc,n2700.arc,78
0,,"魔物の討伐を引き受けてもらえるなら
俺にその件を話しかけてくれ
詳しく説明しよう","If you can take on the task of subduing monsters,
please approach me about that matter.
I'll explain it in detail.",ui\00_message\npc\base\n2700.gmd,\npc\n2700.arc,n2700.arc,79
0,,"貴君には度々力を貸してもらっているというのに
不甲斐ないことだが、状況は悪化の
一路を辿るばかりだ――","I've had you lend your strength many times, and
I'm sorry for my ineffectiveness.
The situation is only getting worse.",ui\00_message\npc\base\n2700.gmd,\npc\n2700.arc,n2700.arc,80
0,,"とうとう、これまで儀式に使われていた場にまで
侵食魔の姿が確認されるように
なってしまった――","Finally, the appearance of the Corruption has
been confirmed in the very place where rituals
were held.",ui\00_message\npc\base\n2700.gmd,\npc\n2700.arc,n2700.arc,81
0,,"《<SPOT 953>》――元は大地に
季節の感謝を表す舞踊を奉じる場だったのだ
最近は魔物の凶暴性が高まったがゆえに
安全を考えて中止されていたが――","《<SPOT 953>》――Originally, it was a place to
perform a dance that expressed gratitude for
seasons of the earth.
Recently, it has been cancelled for safety
reasons due to the increased aggression of the
enemies.",ui\00_message\npc\base\n2700.gmd,\npc\n2700.arc,n2700.arc,82
0,,"侵食は大地だけではなく
我々の文化も蝕んでゆくという一例なのだろうな
――もっと早くに対処していれば――","Corruption not only consumes the land, but also
serves as an example of how it erodes our culture.
If only we had dealt with it sooner...",ui\00_message\npc\base\n2700.gmd,\npc\n2700.arc,n2700.arc,83
0,,"今まで立ち入りを禁じていた
《<SPOT 915>》も
もはや封鎖している意味はないだろう","There is now no longer any meaning in continuing
to block off <SPOT 915> that was previously
prohibited from being entered.",ui\00_message\npc\base\n2700.gmd,\npc\n2700.arc,n2700.arc,84
0,,"封鎖はすでに解いてある――
もしも貴君の調査によって
何らかの手がかりとなるようであれば
ぜひ調べてみてくれ――","The seal has already been broken. If your
investigation could provide any clues, please
examine it.",ui\00_message\npc\base\n2700.gmd,\npc\n2700.arc,n2700.arc,85
0,,"来てくれてよかった――
こちらから貴君へ遣いを出そうかと
思案していたところだ","I'm glad you came. I was considering sending
someone to you to discuss matters.",ui\00_message\npc\base\n2700.gmd,\npc\n2700.arc,n2700.arc,86
0,,"先ほど判明したのだが、小塔に収められた
書物に""スカージ""の名があったのだ
――強大な悪魔の名前だ","I found out earlier that the book stored in the
small tower has the name ""Scourge.""
It's the name of a powerful demon.",ui\00_message\npc\base\n2700.gmd,\npc\n2700.arc,n2700.arc,87
0,,"今まで魔族が無尽蔵に襲来していたのは
スカージが呼び寄せていたせいだろう","The reason why the fiends have been invading
endlessly until now is probably because of the
Scourge calling them.",ui\00_message\npc\base\n2700.gmd,\npc\n2700.arc,n2700.arc,88
0,,"今、あの強大な魔物に太刀打ちできるのは
白き竜の覚者――貴君だけだろう
どうか、ヤツを討ってくれないだろうか","Now, the one who can confront that mighty demon
is the White Dragon's Arisen – perhaps you can
defeat it for us?",ui\00_message\npc\base\n2700.gmd,\npc\n2700.arc,n2700.arc,89
0,,"今までの敵とは違う、あまりにも
危険すぎる相手だ――
無理にとは言えない――","This is a different kind of danger from the
enemies we've faced so far – it's not something we
can force.",ui\00_message\npc\base\n2700.gmd,\npc\n2700.arc,n2700.arc,90
0,,"だが、もし――
もしも、此度も力を貸してくれるのであれば
再び俺に声をかけてほしい――","However, if... if you are willing to lend your
strength again this time, please call on me once
more.",ui\00_message\npc\base\n2700.gmd,\npc\n2700.arc,n2700.arc,91
0,,"おお、白き竜の覚者よ――
よく来てくれた","Oh, Arisen of the White Dragon ――
Thank you for coming.",ui\00_message\npc\base\n2700.gmd,\npc\n2700.arc,n2700.arc,92
0,,"侵食という未曾有の災害に見舞われたフィンダム
その中でも、さらに魔族の脅威に繰り返し
さらされたグリンデュアが――今もこうして
あるのは全て貴君の力添えあってこそ","Phindym, which was struck by the unprecedented
disaster of Corruption, and Glyndwr, who has been
repeatedly exposed to the threat of the Fiends, is
still here today, thanks to all your support.",ui\00_message\npc\base\n2700.gmd,\npc\n2700.arc,n2700.arc,93
0,,"これまでの礼として
今後、貴君への支給品の質をより向上させる
ことを決定した","As a token of gratitude so far, we have decided
to improve the quality of supplies to you in the
future.",ui\00_message\npc\base\n2700.gmd,\npc\n2700.arc,n2700.arc,94
0,,"これは俺だけではなく
このグリンデュアの民の総意だ
どうか受け取ってくれ","This is not just from me, but the unanimous
decision of the people of Glyndwr. Please accept
it.",ui\00_message\npc\base\n2700.gmd,\npc\n2700.arc,n2700.arc,95
0,,"白き竜の覚者よ
きっと来てくれるものと思っていた","Oh, Arisen of the White Dragon, I believed that
you would surely come.",ui\00_message\npc\base\n2700.gmd,\npc\n2700.arc,n2700.arc,96
0,,"今、フィンダムに覚者はいない
セシリーが覚者としてすごしていたならば
――いや、こんなことを言ってもしようがないな","Currently, there are no Arisen in Phindym.
If Cecily had lived as an Arisen...
No, there's no point in saying such things.",ui\00_message\npc\base\n2700.gmd,\npc\n2700.arc,n2700.arc,97
0,,"みな不安がっている
もし、時間があればだが――
頼りに思う貴君に声をかけられれば、少しは
気も安らぐことだろう","Everyone is feeling anxious. If you have the
time, it would be reassuring for us if you, whom
we rely on, could lend us your voice.",ui\00_message\npc\base\n2700.gmd,\npc\n2700.arc,n2700.arc,98
0,,"ガラダがフィンダム中の族長に
いち早く連携を提案してくれた
これは、先日の危機を乗り越えた賜物といえるな","Gearóid reached out to the chieftains of Phindym,
proposing cooperation swiftly.
This is truly a testament to overcoming the
recent crisis.",ui\00_message\npc\base\n2700.gmd,\npc\n2700.arc,n2700.arc,99
0,,"ああ――異国の覚者ね
何の用かしら","Oh, you're an Arisen from a foreign land. What do
you need?",ui\00_message\npc\base\n2701.gmd,\npc\n2701.arc,n2701.arc,0
0,,"ここまで来るのに疲れたって？
一眠りすれば楽になるんじゃない
ここに泊まるなら<VAL PRICE_INN>だけど
泊まっていくの？","You're tired from coming all this way?
Maybe you'll feel better after a nap.
If you're staying here, it's <VAL PRICE_INN>. Are
you going to stay?",ui\00_message\npc\base\n2701.gmd,\npc\n2701.arc,n2701.arc,1
0,,はい,OK,ui\00_message\npc\base\n2701.gmd,\npc\n2701.arc,n2701.arc,2
0,,いいえ,Cancel,ui\00_message\npc\base\n2701.gmd,\npc\n2701.arc,n2701.arc,3
0,,"疲れてるんなら
ホラ、寝床好きに使っていいから――
で、休んでいくの？","If you're tired, well, you can use my bed if you
want――
So, are you going to rest?",ui\00_message\npc\base\n2701.gmd,\npc\n2701.arc,n2701.arc,4
0,,はい,OK,ui\00_message\npc\base\n2701.gmd,\npc\n2701.arc,n2701.arc,5
0,,いいえ,Cancel,ui\00_message\npc\base\n2701.gmd,\npc\n2701.arc,n2701.arc,6
0,,"――《弱化の治療》なら
<VAL PRICE_WEAK>よ
まぁ、どうするかは自分次第ね
治療していく？","If it's Treat Weakness, it's <VAL PRICE_WEAK>.
Well, it's up to you what to do.
Shall we proceed with the treatment?",ui\00_message\npc\base\n2701.gmd,\npc\n2701.arc,n2701.arc,7
0,,はい,OK,ui\00_message\npc\base\n2701.gmd,\npc\n2701.arc,n2701.arc,8
0,,いいえ,Cancel,ui\00_message\npc\base\n2701.gmd,\npc\n2701.arc,n2701.arc,9
0,,"なんだ、弱化してないじゃない
眠いんなら泊まっていきなさいよ
腹が減ってるならシェナの料理を
食べていくといい","What, you haven't weakened, have you?
If you're tired, why don't you stay the night?
And if you're hungry, it's best to eat Shena's
cuisine.",ui\00_message\npc\base\n2701.gmd,\npc\n2701.arc,n2701.arc,10
0,,"あたしはココを切り盛りしてるだけよ
エリアの情報はキアランに聞くのね","I'm just managing this place.
If you want information about the area, ask
Ciarán.",ui\00_message\npc\base\n2701.gmd,\npc\n2701.arc,n2701.arc,11
0,,"キアランはやたら考えこむクセがあるわ
聞きたいことがあるなら要点を絞って聞くことね
じゃないと、話が長くなるから","Ciarán has a habit of overthinking.
If you have something you want to ask, make it
concise.
Otherwise, the conversation will drag on.",ui\00_message\npc\base\n2701.gmd,\npc\n2701.arc,n2701.arc,12
0,,"ん？
キアランはあたしのダンナよ","Huh?
Ciarán is my husband.",ui\00_message\npc\base\n2701.gmd,\npc\n2701.arc,n2701.arc,13
0,,"考え込むのが好きで、素早く物事を決めないから
拠点の中のことはあたしが回した方が
効率がいいの","Because I enjoy pondering and don't make quick
decisions, it's more efficient for me to handle
matters within the base.",ui\00_message\npc\base\n2701.gmd,\npc\n2701.arc,n2701.arc,14
0,,"少し休んでいく？
疲れた顔のままではここから出せないわね","Are you going to take a little rest?
You can't go out from here with such a tired face.",ui\00_message\npc\base\n2701.gmd,\npc\n2701.arc,n2701.arc,15
0,,"キアランはやたら考え込むでしょう
だから、今は立ち止まって考えるのをやめて
村の皆がいつも通り暮らせるようにってことにだけ
集中するように言ったのよ","Ciarán tends to ponder a lot, doesn't he?
That's why I told him to stop and not think too
much for now.
Just concentrate on ensuring that everyone in the
village can live as usual.",ui\00_message\npc\base\n2701.gmd,\npc\n2701.arc,n2701.arc,16
0,,"それぞれが怯えて
妙なことをし始めないようにね","So that each person does not start doing strange
things out of fear.",ui\00_message\npc\base\n2701.gmd,\npc\n2701.arc,n2701.arc,17
0,,"怖くないといえば嘘になる
でも、眠っているとはいえ精霊竜セシリーがいて
こうして異国の人たちも来てくれてる","To say that it's not scary would be a lie.
But even though she's asleep, Spirit Dragon
Cecily is here.
And we also have people from foreign lands like
this who have come.",ui\00_message\npc\base\n2701.gmd,\npc\n2701.arc,n2701.arc,18
0,,"それに、あたしにはキアランがいる
キアランにはあたしが付いてる
――きっと、それほど悪くないわ","And, I have Ciarán, and Ciarán has me. Surely,
it's not that bad.",ui\00_message\npc\base\n2701.gmd,\npc\n2701.arc,n2701.arc,19
0,,"ダナが戦士を出してくれたって聞いてるわ
きっとあたしたち、""前の騒動""の時よりかは
結束できているのよね","I heard Dana has sent out warriors. I'm sure
we're more united than during the ""previous
incident.""",ui\00_message\npc\base\n2701.gmd,\npc\n2701.arc,n2701.arc,20
0,,よっ、色々見ていってくれ,"Hey, go ahead and take a look at various things.",ui\00_message\npc\base\n2702.gmd,\npc\n2702.arc,n2702.arc,0
0,,"何で""大人""って怖がりなんだろうな","I wonder why ""adults"" are always afraid.",ui\00_message\npc\base\n2702.gmd,\npc\n2702.arc,n2702.arc,1
0,,"あのさ、この村で建設的な話ができるのは
マヴェイル兄貴だけだぜ！
――俺はそう思ってる！","Listen, there's no one else in this village I can
have a constructive conversation with except for
my big brother Mavail. That's what I think.",ui\00_message\npc\base\n2702.gmd,\npc\n2702.arc,n2702.arc,2
0,,"""立派な大人""たちは、ほら――
頭が固いんだよな
ああはなりたくないよ","""Respected adults"" are often quite stubborn. I
hope I don't become like that.",ui\00_message\npc\base\n2702.gmd,\npc\n2702.arc,n2702.arc,3
0,,"あ、ああ
覚者さんか、いらっしゃい","Oh, you're an Arisen! Welcome.",ui\00_message\npc\base\n2702.gmd,\npc\n2702.arc,n2702.arc,4
0,,"キアランが普段通り店を開けろっていうから
こうしてるけどさぁ――","Because Ciarán told me to open the shop as usual,
I'm doing it like this, you know...",ui\00_message\npc\base\n2702.gmd,\npc\n2702.arc,n2702.arc,5
0,,"大変なことになったって、頭ではわかってるんだけど
いまいち実感が無いんだ――悪い冗談みたいでさ
かと思えば、急にものすごく怖くなる
どうしたらいいのかな","I know in my head that things have become really
difficult, but I can't quite grasp the reality of
it—it feels like a bad joke.
And then suddenly, I become incredibly scared.
What should I do?",ui\00_message\npc\base\n2702.gmd,\npc\n2702.arc,n2702.arc,6
0,,"あのさ――これで終わりなんかじゃないよな
フィンダムは――まだ、なんとかなるよな
頼むよ、そうだって言ってくれ","Hey, you know... this can't be the end, right?
Phindym... there has to be a way. Please, tell me
it's true.",ui\00_message\npc\base\n2702.gmd,\npc\n2702.arc,n2702.arc,7
0,,"呼んだかい！
さっ、何が食べたい？","Have you called for me?
Well then, what would you like to eat?",ui\00_message\npc\base\n2703.gmd,\npc\n2703.arc,n2703.arc,0
0,,"さぁさぁ、お腹いっぱい食べとくれ！
覚者さんも体が資本でしょ
食べて力付けなきゃ！","Come on, come on, eat until your belly is full!
Even the Arisen relies on their body.
You have to eat and gain strength!",ui\00_message\npc\base\n2703.gmd,\npc\n2703.arc,n2703.arc,1
0,,何だい、好き嫌いしちゃダメだよ！,What's wrong? You can't be picky!,ui\00_message\npc\base\n2703.gmd,\npc\n2703.arc,n2703.arc,2
0,,"ガッカリきた時、活力が出ない時――
そんな時は美味しいものを食べるのが一番だよ！
さ、何が食べたい？","When you're disappointed, when you lack vitality――
The best thing to do is eat something delicious!
So, what do you want to eat?",ui\00_message\npc\base\n2703.gmd,\npc\n2703.arc,n2703.arc,3
0,,"覚者さん、お腹いっぱい食べてっとくれ！
こんな時だからこそ、食べるのを
おろそかにしちゃいけないんだから！","Arisen, please eat until you're full!
Especially at times like this, you shouldn't
neglect to eat
!",ui\00_message\npc\base\n2703.gmd,\npc\n2703.arc,n2703.arc,4
0,,"明日この世が終わるってわけでもないんだろう？
だったら、今日食べて、明日も食べなきゃ
毎日美味しいものを作るからさ――","This world isn't ending tomorrow, is it?
So, let's eat today and tomorrow too, I'll make
something delicious every day――",ui\00_message\npc\base\n2703.gmd,\npc\n2703.arc,n2703.arc,5
0,,"空を見たかって？
――見たくないから、見てないよ
変に見ちゃったら怖くなるかもしれないからね","You want to look at the sky?
Well, I haven't looked because I might get scared
if I see something strange.",ui\00_message\npc\base\n2703.gmd,\npc\n2703.arc,n2703.arc,6
0,,"みんな、お腹いっぱい食べれば
少しは落ち着くと思うんだけど
緊張しちゃって食べる気にならないみたい","Everyone might feel a bit calmer if they eat
their fill, but it seems they're too nervous to
eat.",ui\00_message\npc\base\n2703.gmd,\npc\n2703.arc,n2703.arc,7
0,,同行者を探したいなら手を貸そう,"If you want to find a companion, let me help you.",ui\00_message\npc\base\n2704.gmd,\npc\n2704.arc,n2704.arc,0
0,,"遺跡には近寄るなよ
村の者にはよく言い聞かせてある
異国の覚者とて例外ではない","Don't approach the ruins. I've made it clear to
the villagers. Even foreign Arisen are not
exceptions.",ui\00_message\npc\base\n2704.gmd,\npc\n2704.arc,n2704.arc,1
0,,"自分が異国から来たからといって
ここの掟を軽んじないことだ","Just because you're from a foreign land doesn't
mean you should disregard the rules here.",ui\00_message\npc\base\n2704.gmd,\npc\n2704.arc,n2704.arc,2
0,,"遺跡に近づく者あらば災いが起こる――
そう言い伝えられているのだ","Trouble is said to befall those who approach the
ruins. This is a well-established belief.",ui\00_message\npc\base\n2704.gmd,\npc\n2704.arc,n2704.arc,3
0,,"先人の知恵を無視して
村の平穏は無い","Ignoring the wisdom of our ancestors, the village
knows no peace.",ui\00_message\npc\base\n2704.gmd,\npc\n2704.arc,n2704.arc,4
0,,ううむ――,Hmm...,ui\00_message\npc\base\n2704.gmd,\npc\n2704.arc,n2704.arc,5
0,,"あの渦、まるでこの世の災いという災いを
かき集めたかのような禍禍しさだ","That vortex, it exudes a calamitous intent, as if
gathering all the misfortunes of this world.",ui\00_message\npc\base\n2704.gmd,\npc\n2704.arc,n2704.arc,6
0,,"用が無いなら話しかけるな
今は気軽に話していられる状況ではない","If you have no business, do not talk to me.
It is not a situation where we can speak casually
right now.",ui\00_message\npc\base\n2704.gmd,\npc\n2704.arc,n2704.arc,7
0,,"フィンダムは災い続きだ
やはり、言い伝えを――先人の知恵を
無視したからこうなっているのでは――
そう考えるのも当然のことだと思わないか","Phindym has been plagued by disasters.
It's natural to think that it's because they
ignored traditions and wisdom passed down by their
ancestors.",ui\00_message\npc\base\n2704.gmd,\npc\n2704.arc,n2704.arc,8
0,,――何か用でも？,"Yes, may I help you with something?",ui\00_message\npc\base\n2705.gmd,\npc\n2705.arc,n2705.arc,0
0,,"遺跡には近付くことなかれ――
これは昔からこの村に伝わる掟だ
近付いたら、村に一体どんな災いが起こるか――","Do not approach the ruins――
This is a rule that has been passed down in this
village since ancient times.
If you approach, what kind of disaster will
befall the village――",ui\00_message\npc\base\n2705.gmd,\npc\n2705.arc,n2705.arc,1
0,,"その昔、神殿に足を踏み入れた者がいたそうな――
無事に神殿を出ることはできたんだが
安心して後ろを振り返った瞬間――","In the old days, it is said that someone set foot
in the temple.
They managed to get out safely, but the moment
they relaxed and looked back—",ui\00_message\npc\base\n2705.gmd,\npc\n2705.arc,n2705.arc,2
0,,"神殿の入り口から伸びた巨大な腕に
ズバーッと頭から切り裂かれた！！","A massive arm extended from the temple entrance
and slashed them right through, from the head
first!!",ui\00_message\npc\base\n2705.gmd,\npc\n2705.arc,n2705.arc,3
0,,"――という話もあるんだぞ
古い場所には近寄らないことだ","There's a saying that you shouldn't approach the
old places.",ui\00_message\npc\base\n2705.gmd,\npc\n2705.arc,n2705.arc,4
0,,"――お前さん
自分だけは強いから
遺跡の災いも怖くないと思ってるんじゃないか？
思い上がりだぞ、それは","You think you're invincible because you believe
that the danger of the ruins doesn't scare you?
That's just arrogance.",ui\00_message\npc\base\n2705.gmd,\npc\n2705.arc,n2705.arc,5
0,,"あの渦を見ろ！
はやくどうにかしてくれ！","Look at that vortex! Please, do something about
it soon!",ui\00_message\npc\base\n2705.gmd,\npc\n2705.arc,n2705.arc,6
0,,"こんな空は見たことがない
ああ、一生見たくなかった！","I've never seen a sky like this. Oh, I wish I'd
never seen it!",ui\00_message\npc\base\n2705.gmd,\npc\n2705.arc,n2705.arc,7
0,,"とんでもないことになるぞ――
災いだ、きっとこれこそが遺跡の災いだ！","This is going to be a major disaster, I'm sure of
it! A calamity! It must be the disaster of the
ruins!",ui\00_message\npc\base\n2705.gmd,\npc\n2705.arc,n2705.arc,8
0,,"どこかに逃げないといけないんじゃないか？
キアランは落ち着くべきだと言っていたが
本当は自分たちだけ逃げるつもりなんじゃ――？
く、口ではなんとでも言えるぞ","Do we need to escape somewhere?
Ciarán said we should calm down, but are we
really planning to escape on our own?
Hah, you can say anything with your mouth, can't
you?",ui\00_message\npc\base\n2705.gmd,\npc\n2705.arc,n2705.arc,9
0,,ああ、異国の覚者さんか,"Ah, an Arisen from a foreign land.",ui\00_message\npc\base\n2706.gmd,\npc\n2706.arc,n2706.arc,0
0,,"もっと遠くに採掘に行けたらなぁ――
村も潤うし、いいこと尽くめなのにな――","If only we could go mining further away—
The village would prosper, and it would be all
good.—",ui\00_message\npc\base\n2706.gmd,\npc\n2706.arc,n2706.arc,1
0,,"この村では遠出は禁じられているんだ
俺の脚なら遠出しても
その日のうちに帰ってこられるのに――","In this village, going far is prohibited.
Even if it's a long journey, with my legs, I can
return home within the same day--",ui\00_message\npc\base\n2706.gmd,\npc\n2706.arc,n2706.arc,2
0,,覚者さんも何か言われなかったかい,"Did the Arisen not say something as well, my Lord?",ui\00_message\npc\base\n2706.gmd,\npc\n2706.arc,n2706.arc,3
0,,"遺跡に近寄るなー、災いがふりかかるぞー
――とかさ","Don't get too close to the ruins, disaster will
strike.
Or so they say...",ui\00_message\npc\base\n2706.gmd,\npc\n2706.arc,n2706.arc,4
0,,"来てくれたのか！
覚者さんの顔を見たら、何だかほっとしたよ","You came! When I saw the face of the Arisen I
felt relieved for some reason.",ui\00_message\npc\base\n2706.gmd,\npc\n2706.arc,n2706.arc,5
0,,"ダナが精鋭の戦士を出してくれたらしい
あの渦の真下の辺りに向かったんだろう
偉そうな奴らが多い村だと思ってたけど
意外と頼りになるんだな","It seems that Dana sent out elite soldiers.
They must have headed towards the area right
below that vortex.
I thought this village was full of arrogant
people, but they unexpectedly turned out to be
dependable.",ui\00_message\npc\base\n2706.gmd,\npc\n2706.arc,n2706.arc,6
0,,,,ui\00_message\npc\base\n2706.gmd,\npc\n2706.arc,n2706.arc,7
0,,"今は遠出する気にならないよ
できるだけ家族の近くにいたい
万が一の時に、傍にいたいからさ","Right now, I don't feel like going far away.
I want to be close to my family as much as
possible.
In case something happens, I want to be by their
side.",ui\00_message\npc\base\n2706.gmd,\npc\n2706.arc,n2706.arc,8
0,,"アデリンは――
こんな時でも物見台か
後で迎えに行ってやらないと","Adelin, even in times like these, you're still at
the observatory, huh? I'll have to go pick you up
later.",ui\00_message\npc\base\n2706.gmd,\npc\n2706.arc,n2706.arc,9
0,,――なんでしょう？,...What is it?,ui\00_message\npc\base\n2707.gmd,\npc\n2707.arc,n2707.arc,0
0,,"遺跡に近づこうなんて思わないでくださいね
あなただけじゃなく、村に災いが
降りかかったらどうするんです","Please refrain from approaching the ruins.
Not only you, but if the village were to suffer a
disaster, what would you do?",ui\00_message\npc\base\n2707.gmd,\npc\n2707.arc,n2707.arc,1
0,,"わたしはね、ビックリするようなことは
何一つ望んでないんですよ
良いことも悪いこともね","You know, I don't wish for anything surprising at
all, whether it's something good or something bad.",ui\00_message\npc\base\n2707.gmd,\npc\n2707.arc,n2707.arc,2
0,,"何事も無いのが一番――
だから、外から何かを持ちこまないでくださいね","Nothing happening is the best of all.
So, please don't bring anything from the outside.",ui\00_message\npc\base\n2707.gmd,\npc\n2707.arc,n2707.arc,3
0,,"若い時は刺激を欲しがりますけどね
何かが変わるのが良いか悪いかなんて
誰も正確に予測できませんよ","When you're young, you often seek excitement, but
whether it's for better or worse, no one can
predict what will change.",ui\00_message\npc\base\n2707.gmd,\npc\n2707.arc,n2707.arc,4
0,,"悪い方にいったらどうするんです
今のままで十分――","What if it goes wrong? Things are fine as they
are now.",ui\00_message\npc\base\n2707.gmd,\npc\n2707.arc,n2707.arc,5
0,,"ああ、怖い、どうしましょう
この気味が悪い空の色――","Ah, this is scary. What should we do about this
eerie sky color?",ui\00_message\npc\base\n2707.gmd,\npc\n2707.arc,n2707.arc,6
0,,"精霊竜セシリーはどうしてまだ目覚めないのかしら
フィンダムが大変なのよ！
どんな理由があったって、眠っている場合じゃないわ","Why hasn't Spirit Dragon Cecily awakened yet?
Phindym is in great trouble!
No matter what the reason is, it's not the time
to be sleeping.",ui\00_message\npc\base\n2707.gmd,\npc\n2707.arc,n2707.arc,7
0,,"ただ平和に暮らしていきたいだけなのに――
どうしてこんなことになるの","We just want to live in peace, yet...
Why did this happen?",ui\00_message\npc\base\n2707.gmd,\npc\n2707.arc,n2707.arc,8
0,,"ねぇ、前みたいに
フィンダムを助けに来てくれたんでしょう？
それとも、わたしたちをどこかへ逃がすために
来てくれたんですか？","Hey, did you come to help us like you did before?
Or did you come to take us somewhere and help us
escape?",ui\00_message\npc\base\n2707.gmd,\npc\n2707.arc,n2707.arc,9
0,,えっと、なぁに？,"Um, what is it?",ui\00_message\npc\base\n2708.gmd,\npc\n2708.arc,n2708.arc,0
0,,ママがあんまりよその人と話しちゃダメって――,Mom said I shouldn't talk to strangers...,ui\00_message\npc\base\n2708.gmd,\npc\n2708.arc,n2708.arc,1
0,,"ほんとは、村の外の話を
聞かせて欲しいんだけど――","I actually want you to tell me stories
from outside the village, but...",ui\00_message\npc\base\n2708.gmd,\npc\n2708.arc,n2708.arc,2
0,,"ねぇ、色んな村を見てきたんでしょう？
""芯なる樹""を近くで見たことはある？","Hey, have you seen many villages?
Have you ever seen the Core Tree up close?",ui\00_message\npc\base\n2708.gmd,\npc\n2708.arc,n2708.arc,3
0,,"村から出ちゃいけないって言われるけど
いつか色んなところに行ってみたいの","Although I'm told not to leave the village, I
still have a strong desire to explore different
places someday.",ui\00_message\npc\base\n2708.gmd,\npc\n2708.arc,n2708.arc,4
0,,"大人になったら
もっと近くで""芯なる樹""を見にいけるかな――","When I become an adult, I wonder if I can go see
the ""Core Tree"" up close...",ui\00_message\npc\base\n2708.gmd,\npc\n2708.arc,n2708.arc,5
0,,"空の色が――
この色、きらい","The color of the sky...
I don't like this color.",ui\00_message\npc\base\n2708.gmd,\npc\n2708.arc,n2708.arc,6
0,,"""芯なる樹""はいつだってきれいだって
思ってたけど――この空の色だと
あんまりきれいに見えない――","I always thought the ""Core Tree"" was beautiful,
but the sky's color doesn't make it look as
pretty.",ui\00_message\npc\base\n2708.gmd,\npc\n2708.arc,n2708.arc,7
0,,"空の渦、怖いのに
一度見始めるとずっと見ちゃうの
それでもっと怖くなるから――
もう見たくない","I'm scared of the swirling vortex, but once I
start watching, I can't stop.
And that makes it even scarier – I don't want to
see it anymore.",ui\00_message\npc\base\n2708.gmd,\npc\n2708.arc,n2708.arc,8
0,,"空はまた元に戻る？
はやく戻ってくれないと、怖い夢を見そう","Will the sky return to normal? It needs to come
back soon, or I'll have nightmares.",ui\00_message\npc\base\n2708.gmd,\npc\n2708.arc,n2708.arc,9
0,,"塔の外からお越しとは――
用があるならお聞きしましょう","You've come from outside the tower? If you have
business, I'll be happy to listen.",ui\00_message\npc\base\n2750.gmd,\npc\n2750.arc,n2750.arc,0
0,,"宿泊をご希望なら<VAL PRICE_INN>です
ここは資源が限られていることもあり
旅人に大盤振る舞いというのはできないのです
それでも、よろしいですか？","If you're looking for accommodation, it's <VAL
PRICE_INN>. We have limited resources here, so we
can't afford to be extravagant with travelers. Is
that acceptable to you?",ui\00_message\npc\base\n2750.gmd,\npc\n2750.arc,n2750.arc,1
0,,はい,OK,ui\00_message\npc\base\n2750.gmd,\npc\n2750.arc,n2750.arc,2
0,,いいえ,Cancel,ui\00_message\npc\base\n2750.gmd,\npc\n2750.arc,n2750.arc,3
0,,"今は寝床に余裕があります
休みたいなら案内しましょうか？","There's plenty of room for a bed now. If you want
to rest, shall I show you the way?",ui\00_message\npc\base\n2750.gmd,\npc\n2750.arc,n2750.arc,4
0,,はい,OK,ui\00_message\npc\base\n2750.gmd,\npc\n2750.arc,n2750.arc,5
0,,いいえ,Cancel,ui\00_message\npc\base\n2750.gmd,\npc\n2750.arc,n2750.arc,6
0,,"《弱化の治療》には
<VAL PRICE_WEAK>いただきますよ
なにぶん、物資も限られていますからね
治療をお望みですか？","For the ""Treat Weakness,"" the cost is <VAL
PRICE_WEAK>. We have limited supplies, you see. Do
you wish to receive treatment?",ui\00_message\npc\base\n2750.gmd,\npc\n2750.arc,n2750.arc,7
0,,はい,OK,ui\00_message\npc\base\n2750.gmd,\npc\n2750.arc,n2750.arc,8
0,,いいえ,Cancel,ui\00_message\npc\base\n2750.gmd,\npc\n2750.arc,n2750.arc,9
0,,"弱化にはなっていませんよ
気のせい、ということです
よろしいですね","You haven't been weakened, you know.
It's just your imagination. Alright then,
understood?",ui\00_message\npc\base\n2750.gmd,\npc\n2750.arc,n2750.arc,10
0,,"どうして塔に住んでいるのか、ですか？
我らは守っているのです
この塔に住むことで――","Why do we live in the tower?
We are here to protect it.
By living in this tower...",ui\00_message\npc\base\n2750.gmd,\npc\n2750.arc,n2750.arc,11
0,,"何を守っているのかは――
長老のベレナスにでもお聞きください
我らは祖先より代々、この塔にて""守る""ために
ここにいると聞かされています","What we are protecting, you should ask Elder
Berenas about it.
We have been told that we are here, generation
after generation, to ""protect"" this tower.",ui\00_message\npc\base\n2750.gmd,\npc\n2750.arc,n2750.arc,12
0,,"きっとダナの住人たちは
彼らの武勇が村を守っていると
思っているでしょうね","I'm sure the people of Dana think their bravery
is protecting the village.",ui\00_message\npc\base\n2750.gmd,\npc\n2750.arc,n2750.arc,13
0,,"私に言わせれば、ダナの侵食が
比較的ゆるやかなのは
村の位置が関係しているだけです","In my opinion, the relatively slow spread of
corruption in Dana is solely due to the village's
location.",ui\00_message\npc\base\n2750.gmd,\npc\n2750.arc,n2750.arc,14
0,,"この場は私が取りまとめていますが
この《イヴァノスの塔》の成り立ちについては
長老のベレナスに聞いてください","I'm managing this place, but please ask Elder
Berenas about the history of the Tower of Ivannos.",ui\00_message\npc\base\n2750.gmd,\npc\n2750.arc,n2750.arc,15
0,,"彼が素直に話すとは思えませんが――
私たちですら、いつも煙に巻かれるのです","I don't think he'll speak candidly, but even we
often get confused.",ui\00_message\npc\base\n2750.gmd,\npc\n2750.arc,n2750.arc,16
0,,よぉ、買い物か？,"Hey, are you here for shopping?",ui\00_message\npc\base\n2751.gmd,\npc\n2751.arc,n2751.arc,0
0,,"ここの売り物も、皆で必死に集めてきたものだ
無駄遣いはするなよ","The things being sold here are also items that
we've desperately gathered together.
Don't waste them, okay?",ui\00_message\npc\base\n2751.gmd,\npc\n2751.arc,n2751.arc,1
0,,"外から来たところ悪いが、節約に協力してくれ
回復薬を次々に飲むより
仲間に回復してもらうようにするとか――","I know you've come from the outside, but please
cooperate with our efforts to save resources.
Instead of consuming healing potions one after
another, consider having your companions heal you.",ui\00_message\npc\base\n2751.gmd,\npc\n2751.arc,n2751.arc,2
0,,"回復薬一つ仕入れるのに
どれだけ苦労してるか――","You have no idea how hard it is to get one bottle
of healing potion...",ui\00_message\npc\base\n2751.gmd,\npc\n2751.arc,n2751.arc,3
0,,あら？　なになに？,"What? What, what?",ui\00_message\npc\base\n2752.gmd,\npc\n2752.arc,n2752.arc,0
0,,"最近の皆、表情が固まっちゃってるわぁ――
なるようにしかならないんだから
考えても無駄無駄～","Everyone seems to have stiff expressions these
days.
Well, there's no use in worrying when things will
turn out how they will.",ui\00_message\npc\base\n2752.gmd,\npc\n2752.arc,n2752.arc,1
0,,"なるようにしかならないし
逆に、なんだってなんとかなるのよ
どうしてかはわからないけど、きっとそうよ～","It will turn out the way it's meant to be,
On the contrary, anything can be overcome somehow.
I don't know why, but surely that's how it is~",ui\00_message\npc\base\n2752.gmd,\npc\n2752.arc,n2752.arc,2
0,,"あ、アナタにも眉間のシワが移っちゃってるわよ！
――なんちゃって、信じた？","Ah, even you have wrinkles between your brows now!
Just kidding, did you believe me?",ui\00_message\npc\base\n2752.gmd,\npc\n2752.arc,n2752.arc,3
0,,"これはこれは――
異なる竜に仕える方――","Oh my, oh my――
One who serves a different dragon――",ui\00_message\npc\base\n2753.gmd,\npc\n2753.arc,n2753.arc,0
0,,"この拠点の者は元々""塔を守る一族""――
知らず知らずの内に祖先の教えを受け継いでおる","The people in this base are originally from the
""family that protects the tower.""
Unknowingly, they've inherited the teachings of
their ancestors.",ui\00_message\npc\base\n2753.gmd,\npc\n2753.arc,n2753.arc,1
0,,"""芯なる樹""のなりたちをお聞きになりたいと？","You want to hear about the origin of the Core
Tree?",ui\00_message\npc\base\n2753.gmd,\npc\n2753.arc,n2753.arc,2
0,,"この辺りの者は皆、子供の頃に聞かされる
たとえ話――その中に実は――","All the people around here are told a childhood
fable—a story that, unbeknownst to them, holds a
deeper truth.",ui\00_message\npc\base\n2753.gmd,\npc\n2753.arc,n2753.arc,3
0,,"いや、異なる竜に仕える方にお話しすることでも
ありませんな――","No, there's no need to talk to the one who serves
a different dragon. That's not it.",ui\00_message\npc\base\n2753.gmd,\npc\n2753.arc,n2753.arc,4
0,,"幼い頃に親に聞かされる昔話、たとえ話――
いつまでも記憶の奥底に眠り続け
決して忘れ去られることの無いそれら――
真実が眠るにふさわしいでしょう","The bedtime stories and allegories told to us by
our parents when we were young, they continue to
slumber deep in the depths of our memories.
Never to be forgotten, they are deserving of the
truths that lie within.
Until eternity.",ui\00_message\npc\base\n2753.gmd,\npc\n2753.arc,n2753.arc,5
0,,やぁ、調子はどうだい,"Hello, how are you doing?",ui\00_message\npc\base\n2754.gmd,\npc\n2754.arc,n2754.arc,0
0,,"グリンデュアにはよく行くよ
この辺りでは満足に資材を集められんからな","I often go to Glyndwr.
Around here, it's hard to gather materials
satisfactorily.",ui\00_message\npc\base\n2754.gmd,\npc\n2754.arc,n2754.arc,1
0,,"――ちょっと頭が固い奴は多いけど
それはうちも同じだな","-There are quite a few stubborn people, but
that's the same with us too.",ui\00_message\npc\base\n2754.gmd,\npc\n2754.arc,n2754.arc,2
0,,"俺やダレンが集めてきた資材は
ギルロイが管理してくれている
欲しい物があれば彼に言ってくれ","The materials that I and Darren have gathered are
being managed by Gilroy.
If you want something, please let him know.",ui\00_message\npc\base\n2754.gmd,\npc\n2754.arc,n2754.arc,3
0,,"――次に資材を集めに行く時に
欲しいものがあれば俺が取りまとめるんだが
アンタは自由に外に出られるもんな","- When we go to gather materials next time, if
there's anything you want, I'll handle it for you.
Are you able to go outside freely?",ui\00_message\npc\base\n2754.gmd,\npc\n2754.arc,n2754.arc,4
0,,"しかめっ面になっている者が多いだろう？
外の空気を吸ってみればいいのにな","There are probably many people with frowns,
aren't there?
They should try taking a breath of fresh air
outside.",ui\00_message\npc\base\n2754.gmd,\npc\n2754.arc,n2754.arc,5
0,,"よっ、調子どう？
外に行く準備するなら、手伝うよ","Hey, how are you? If you're preparing to go
outside, I'll help you get ready.",ui\00_message\npc\base\n2755.gmd,\npc\n2755.arc,n2755.arc,0
0,,"ライアムの仕事を手伝ってるんで
時々外の拠点に行くんだ
資材調達のついでにちょっと寄り道したりね","I'm assisting Lyam with his work, so sometimes I
go to other locations.
I might make a little detour while procuring
materials.",ui\00_message\npc\base\n2755.gmd,\npc\n2755.arc,n2755.arc,1
0,,"外のことを知るって気持ちいいもんだよ
気分転換になるし、何より楽しい","It feels great to know about the outside world.
It's refreshing and above all, enjoyable.",ui\00_message\npc\base\n2755.gmd,\npc\n2755.arc,n2755.arc,2
0,,"取引に行くのは主にグリンデュアだけど
ダナの方に行くこともあるんだ","The trade missions are mainly handled by Glyndwr,
but we also go to Dana's side sometimes.",ui\00_message\npc\base\n2755.gmd,\npc\n2755.arc,n2755.arc,3
0,,"ムキムキした人が多くて
なんていうか文化の違いを感じるよ","There are many muscular people here, and it feels
like there are cultural differences.",ui\00_message\npc\base\n2755.gmd,\npc\n2755.arc,n2755.arc,4
0,,ああ、レスタニアの覚者様でしたか――,"Ah, so you are the Ser Arisen of Lestania――",ui\00_message\npc\base\n2756.gmd,\npc\n2756.arc,n2756.arc,0
0,,"最近は侵食がフィンダム全体に
拡がっているそうですね
――ここに閉じこもるばかりでいいのかしら","It seems that the corruption is spreading
throughout Phindym. Is it okay to just stay holed
up here?",ui\00_message\npc\base\n2756.gmd,\npc\n2756.arc,n2756.arc,1
0,,"ここに閉じこもって、一体何を成しているのか
疑問に思うこともあるんです――
でも、塔を守ることも大切だし――","Sometimes, I wonder what we're accomplishing by
staying here, but protecting the tower is
important too.",ui\00_message\npc\base\n2756.gmd,\npc\n2756.arc,n2756.arc,2
0,,"この塔をお掃除して、きれいにして――
でも、外の大地はどんどん穢れて
いっているんでしょう？","You're cleaning and beautifying this tower, but I
wonder if the outside world is getting more
corrupted?",ui\00_message\npc\base\n2756.gmd,\npc\n2756.arc,n2756.arc,3
0,,"ラスニテ一帯で困りごとか？
この辺りのことなら俺が相談に乗ろう","Are you having trouble in the Rathnite Foothills?
If it's about this area, let me listen to your
concerns.",ui\00_message\npc\base\n2800.gmd,\npc\n2800.arc,n2800.arc,0
0,,"ん、誰だお前は？
見ない顔だ――
どこから来たのか明らかにしてもらおうか","Hmm, who are you? You're not someone I know.
Let's find out where you came from.",ui\00_message\npc\base\n2800.gmd,\npc\n2800.arc,n2800.arc,1
0,,"何だ、聞きたいことでもあるのか？
ラスニテ一帯について
俺のところに入ってきている情報なら
いくらでも話してやろう","What's wrong?
Do you have something you want to ask about the
Rathnite area?
If it's information that has come to me, I can
tell you as much as you want.",ui\00_message\npc\base\n2800.gmd,\npc\n2800.arc,n2800.arc,2
0,,"どうした？　様子を見に来てくれたのか？
せっかくだ、少し休んでいくといい","What's the matter? Did you come to check on me?
Since you're here, it would be nice to take a
little break.",ui\00_message\npc\base\n2800.gmd,\npc\n2800.arc,n2800.arc,3
0,,"それにしても、お前もなぜ
ラスニテ山麓に立ち寄ろうと思ったんだ？
これと言って珍しいものも無い場所だろう
力になってもらえるのはありがたいが――","But why did you also decide to stop by at the
Rathnite Foothills?
It's not a particularly unusual place.
While it's appreciated that you're willing to
help, it's quite unexpected for us.",ui\00_message\npc\base\n2800.gmd,\npc\n2800.arc,n2800.arc,4
0,,"この状況で、疲れ切った者に
さらに無理をしろとは――俺は言えん――
動ける人間で動かねばならん","To ask someone who's already exhausted in this
situation to push even further – I can't say that.
The ones who can move must move.",ui\00_message\npc\base\n2800.gmd,\npc\n2800.arc,n2800.arc,5
0,,"せっかくだ、休息は十分取っていってくれ
魔物の襲撃を受けでもすれば
即座に叩き起こすから安心しろ","Take your time and get plenty of rest.
If the monsters attack, I'll wake you up
immediately, so don't worry.",ui\00_message\npc\base\n2800.gmd,\npc\n2800.arc,n2800.arc,6
0,,"悪しき竜、武装をはじめたオークども――
もはや手遅れであることは変わらんが","Evil dragons, armed orcs – it's too late, but...",ui\00_message\npc\base\n2800.gmd,\npc\n2800.arc,n2800.arc,7
0,,"手慣らしができる場所ぐらいは教えてやろう
この村を出た川の向こう岸だ","I will tell you at least a place where you can
get some practice.
It's on the other side of the river, just outside
this village.",ui\00_message\npc\base\n2800.gmd,\npc\n2800.arc,n2800.arc,8
0,,"ああ、ここの設備は自由に使っていいが
外に出る時は注意しろよ","Ah, you are free to use the facilities here, but
please be careful when going outside.",ui\00_message\npc\base\n2800.gmd,\npc\n2800.arc,n2800.arc,9
0,,"――こんな状況だ
満足に支援品も出せんのだ
まぁ、無いよりはマシだろう","-This is the situation we're in.
We can't even provide support goods properly.
Well, I guess it's better than nothing.",ui\00_message\npc\base\n2800.gmd,\npc\n2800.arc,n2800.arc,10
0,,"そうだ、これを持っていけ
お前のお陰で、ここら辺でも
少しはマシな支援品が用意できるようになったぞ","Oh, right, take this with you.
Thanks to you, we've been able to prepare
slightly better supplies around here.",ui\00_message\npc\base\n2800.gmd,\npc\n2800.arc,n2800.arc,11
0,,"よく来てくれた！
お前に渡そうと思って取っておいた物だ
――これくらいの支援品は出せるくらい
状況は好転したということだ","Welcome! I've kept something to give to you.
It's support goods that I saved just for you!
I can provide this level of support now that the
conditions have improved.",ui\00_message\npc\base\n2800.gmd,\npc\n2800.arc,n2800.arc,12
0,,"お前らの存在が解放軍内で話題になっている――
一部の兵が再び魔軍に挑み始めたぐらいだ
悪いが力を貸してやってくれ","Your existence is being talked about within the
Liberation Army—
It's just that some soldiers have started
challenging the Demon Army again, that's all.
I'm sorry, but could you lend us your strength?",ui\00_message\npc\base\n2800.gmd,\npc\n2800.arc,n2800.arc,13
0,,"代わりといっちゃあ何だが――
いい素材が取れる場所を教えてやろう
廃村の近くだ、少しマシなもんを
身に付けるといい","Well, I suppose it's not a bad idea to have a
substitute... Let me tell you a place where you
can find good materials.
It's near an abandoned village, so you might find
something a little better to equip yourself with.",ui\00_message\npc\base\n2800.gmd,\npc\n2800.arc,n2800.arc,14
0,,"おう、たったいま厄介な知らせが入った
どうやら魔軍のヤツらが不穏な動きを
始めているようだ","Oh, just received some troublesome news.
It seems the Demon Army is starting to act
suspiciously.",ui\00_message\npc\base\n2800.gmd,\npc\n2800.arc,n2800.arc,15
0,,"早めに叩くか、まとめて叩くか
どう動くかはお前に任せる――
手が空いたら様子を見てきてくれ","Should I strike early or strike all at once?
I leave it up to you to decide how to move--
When you have some free time, please come and see
how things are going.",ui\00_message\npc\base\n2800.gmd,\npc\n2800.arc,n2800.arc,16
0,,"今日はいい知らせだ
支援できるもんが増やせそうだ
なに、感謝されるほどのことでもない","Today is good news.
It seems that there will be an increase in things
I can support.
Well, it's not something deserving of much
gratitude.",ui\00_message\npc\base\n2800.gmd,\npc\n2800.arc,n2800.arc,17
0,,"驚いたことに
魔軍と解放軍の支配地が変わりつつある――
これが覚者の力ってやつなのか？","Surprisingly, the territories controlled by the
Demon Army and the Liberation Army are changing...
Is this the power of the Arisen?",ui\00_message\npc\base\n2800.gmd,\npc\n2800.arc,n2800.arc,18
0,,"エリアの西側、ダクレイム砦の付近に
地下へと続く遺跡がある――
危険だが、行く価値のある場所だ","To the west of the area, near Dacreim Fortress,
there is a ruin that leads underground.
It's dangerous, but it's worth a visit.",ui\00_message\npc\base\n2800.gmd,\npc\n2800.arc,n2800.arc,19
0,,"おう、いいところに来てくれた――魔軍のヤツら
ロスギルの東でも、妙な動きをみせているようだ
頃合いを見てぶっ叩きに行ってくれ","Ah, you've come to a good place - those guys from
the Demon Army.
Even in the east of Rothgill, they seem to be
acting strangely.
When the time is right, please go and smack them,
hard.",ui\00_message\npc\base\n2800.gmd,\npc\n2800.arc,n2800.arc,20
0,,"王子が――本当に還られるとは――
異国の覚者よ
ネド王子を助けてくれたこと、伏して感謝する！","The prince... to think he would actually return.
Foreign Arisen, I bow in gratitude for saving
Prince Nedo!",ui\00_message\npc\base\n2800.gmd,\npc\n2800.arc,n2800.arc,21
0,,"魔軍戦車カトブレパス――
ダクレイム砦の獣の将――
お前の力があればこの国の状況は変わるかも知れん","Catoblepas, the War Tank of the Demon Army, and
the Beast Master of Dacreim Fortress.
With your power, the conditions in this country
could potentially change.",ui\00_message\npc\base\n2800.gmd,\npc\n2800.arc,n2800.arc,22
0,,"おう、来たか
盗賊団のアジトから北へ進んだところに
かなり古い地下水路があるのは知っているか","Hey, you finally made it.
Do you know about the pretty old underground
waterways located north of the thieves' hideout?",ui\00_message\npc\base\n2800.gmd,\npc\n2800.arc,n2800.arc,23
0,,"たちの悪い魔物どもの棲みかになってるが、
価値の高いものが採れることは間違いない
行くならしっかり準備してけよ","It's become the den of nasty monsters, but
there's no doubt valuable items can be found
there.
If you're going, make sure you're well-prepared.",ui\00_message\npc\base\n2800.gmd,\npc\n2800.arc,n2800.arc,24
0,,"ついにこの話をする時が来たか――
この国を踏み荒らし、我が同胞たちの
命を奪ったあの憎き戦車――","The time has finally come to talk about this. The
one who ravaged our country, the abominable tank
that took the lives of our fellow compatriots.",ui\00_message\npc\base\n2800.gmd,\npc\n2800.arc,n2800.arc,25
0,,"お前ならヤツを打ち倒せるかも知れん
心して聞いてくれ","Maybe you can defeat that creature...
Listen carefully, with all your heart.",ui\00_message\npc\base\n2800.gmd,\npc\n2800.arc,n2800.arc,26
0,,"たったあれだけの戦力で
あのカトブレパスを討伐してくるとは！
なんってやつだ、お前は――！","To think you would defeat Catoblepas with such a
small force!
Who are you, anyway?!",ui\00_message\npc\base\n2800.gmd,\npc\n2800.arc,n2800.arc,27
0,,"破滅までの時間をどう抗うか、って状況だった
この国に、お前は再び光を齎してくれた
ありがとう、覚者よ、いつでもお前を歓迎しよう！","It was a situation of how to resist the time
until destruction.
In this country, you have brought light once
again.
Thank you, Arisen. We will always welcome you!",ui\00_message\npc\base\n2800.gmd,\npc\n2800.arc,n2800.arc,28
0,,"なんだ、他のミッションへエントリー中のようだな
このミッションに出撃するというなら
今エントリーしているミッションを中止してくれ
でないと受け付けられんのだ","What, it seems like you're currently in the midst
of entering another mission.
If you're going to sortie on this mission, please
cancel the mission you're currently entering.
Otherwise, I won't be able to accept it.",ui\00_message\npc\base\n2800.gmd,\npc\n2800.arc,n2800.arc,29
0,,"休みたいのか？　ああ、いいとも！
<VAL PRICE_INN>だよ
すまないな、色々と苦しくてさ――","Do you want a break? Oh, that's fine with me!
<VAL PRICE_INN>, you know.
Sorry, I've been going through various
hardships...",ui\00_message\npc\base\n2801.gmd,\npc\n2801.arc,n2801.arc,0
0,,はい,OK,ui\00_message\npc\base\n2801.gmd,\npc\n2801.arc,n2801.arc,1
0,,いいえ,Cancel,ui\00_message\npc\base\n2801.gmd,\npc\n2801.arc,n2801.arc,2
0,,"皆疲れてるから
あまり長くは休んでもらえないが――
よかったら、少し休憩していくかい","Everyone is tired, so you can't rest for too
long, but if you'd like, take a short break.",ui\00_message\npc\base\n2801.gmd,\npc\n2801.arc,n2801.arc,3
0,,はい,OK,ui\00_message\npc\base\n2801.gmd,\npc\n2801.arc,n2801.arc,4
0,,いいえ,Cancel,ui\00_message\npc\base\n2801.gmd,\npc\n2801.arc,n2801.arc,5
0,,"あんたも大変みたいだな――
《弱化の治療》なら
<VAL PRICE_WEAK>だけど、いいかい","It seems like you're having a tough time too,
huh? If it's ""Treat Weakness,"" it will cost <VAL
PRICE_WEAK>. Is that alright?",ui\00_message\npc\base\n2801.gmd,\npc\n2801.arc,n2801.arc,6
0,,はい,OK,ui\00_message\npc\base\n2801.gmd,\npc\n2801.arc,n2801.arc,7
0,,いいえ,Cancel,ui\00_message\npc\base\n2801.gmd,\npc\n2801.arc,n2801.arc,8
0,,"弱化してないみたいだな
――つらい気持ちは分かるぜ
身体が重く沈んで、何にもしたくなくなる
そんな時は素直に休んだ方がいい","It seems like you haven't weakened, huh?
- I understand the pain you're feeling.
When your body feels heavy and you don't feel
like doing anything, it's better to honestly take
a rest.",ui\00_message\npc\base\n2801.gmd,\npc\n2801.arc,n2801.arc,9
0,,"調子はどうだ？
良くはなくても、悪くなきゃいいんだが","How are you feeling?
It doesn't have to be good, as long as it's not
bad.",ui\00_message\npc\base\n2801.gmd,\npc\n2801.arc,n2801.arc,10
0,,"皆辛いのはわかるけど
沈んでたって仕方ないからな","I understand that everyone is suffering, but
there's no point in just staying down.",ui\00_message\npc\base\n2801.gmd,\npc\n2801.arc,n2801.arc,11
0,,"ほら、気持ちの持ち方ってところも
絶対あるはずだから――
せっかく生きてるんだ
前を向くふりだけでもしないと","See, there should be a way to change your
perspective – you're still alive after all.
You have to at least pretend to look forward.",ui\00_message\npc\base\n2801.gmd,\npc\n2801.arc,n2801.arc,12
0,,"こうして命があること自体を喜ばないと――
そう、昨日してた心配は杞憂だったってね","To not rejoice in the very fact that we have
life... Yes, it turns out that the worry I had
yesterday was needless.",ui\00_message\npc\base\n2801.gmd,\npc\n2801.arc,n2801.arc,13
0,,"何か欲しいものがあるの？
残念だけど、あんまり品ぞろえは
よくないわよ","Is there something you want? Unfortunately, our
selection isn't very good.",ui\00_message\npc\base\n2802.gmd,\npc\n2802.arc,n2802.arc,0
0,,"この状況でアレコレ欲しがる人も
居ないとは思うけど
本当に、最低限の物資しか無くてね","I don't think there are people who would want
this and that in this situation, but really, we
only have the bare minimum supplies.",ui\00_message\npc\base\n2802.gmd,\npc\n2802.arc,n2802.arc,1
0,,"精一杯かき集めてきてコレなのよ
いつまで持つか――
でも、ある物でどうにかするしかないわよね","I have gathered everything I could, but this is
all we have.
I wonder how long it will last...
But we have no choice but to make do with what we
have.",ui\00_message\npc\base\n2802.gmd,\npc\n2802.arc,n2802.arc,2
0,,"あなたも、あんまり泣き言は言わないようにして
みんな我慢してるんだから","Please try not to complain too much.
Everyone is being patient, you know.",ui\00_message\npc\base\n2802.gmd,\npc\n2802.arc,n2802.arc,3
0,,"なんだよ
――用も無いのにこっち見るのやめろよ","What's the matter?
――Stop looking over here for no reason.",ui\00_message\npc\base\n2803.gmd,\npc\n2803.arc,n2803.arc,0
0,,"こんなところに潜んで
一体何になるっていうんだ――
ここでボサッとしてる奴らの気が知れねぇ","What's the point of lurking around in a place
like this?
I can't understand the mindset of these guys
loafing around here.",ui\00_message\npc\base\n2803.gmd,\npc\n2803.arc,n2803.arc,1
0,,"こうしてる間にもどこかの村が
オークに襲われてるんだぜ
――やりきれねぇよ","While we're here, some village somewhere is being
attacked by Orcs. I can't bear it anymore.",ui\00_message\npc\base\n2803.gmd,\npc\n2803.arc,n2803.arc,2
0,,"オレはこんなところにいたくないね
逃げるか戦うか、さっさと決めちまいたい
――ハァ","I don't want to be in a place like this.
I want to make a decision and either run away or
fight, quickly.
- Haah.",ui\00_message\npc\base\n2803.gmd,\npc\n2803.arc,n2803.arc,3
0,,"なんだ、あんた？
わざわざ話しかけるような用でもあるのか？","What is it, you?
Do you have a reason to talk to me?",ui\00_message\npc\base\n2804.gmd,\npc\n2804.arc,n2804.arc,0
0,,"ここまでめちゃくちゃになったら
もう何も信じられねぇ
信じたヤツから死んでくんだからよ","Once it becomes completely chaotic, I can't
believe in anything anymore.
Because death awaits those whom I believed in.",ui\00_message\npc\base\n2804.gmd,\npc\n2804.arc,n2804.arc,1
0,,"あんたも命が惜しけりゃ慎重にいくことだ
俺からはそれくらいしか言うことは無いな","If you value your life, you should proceed with
caution.
That's all I have to say.",ui\00_message\npc\base\n2804.gmd,\npc\n2804.arc,n2804.arc,2
0,,"俺なんか、もう命くらいしか
無くして惜しいものも無いからよ
――こればっかりはな","As for me, I don't really have anything left to
lose except my life – it's all I've got left.",ui\00_message\npc\base\n2804.gmd,\npc\n2804.arc,n2804.arc,3
0,,"俺に何度も話しかけてどうするつもりだ？
懐に入り込んで、なけなしの金でも
毟り取るつもりか？","What's the point of talking to me repeatedly?
Do you plan to get into my pocket and take even
the last bit of money I have?",ui\00_message\npc\base\n2804.gmd,\npc\n2804.arc,n2804.arc,4
0,,"ふん、まぁ――
ここなら――","Hmph, well...
If it's here...",ui\00_message\npc\base\n2804.gmd,\npc\n2804.arc,n2804.arc,5
0,,"――もう、いつこの人生が終わるかって
これ以上何にも奪われたくないって
そんなことしか考えてなかったんだが","I've been thinking only about when this life will
end, and how I don't want anything else to be
taken away from me.",ui\00_message\npc\base\n2804.gmd,\npc\n2804.arc,n2804.arc,6
0,,"こうして取り戻せたものもあるし
もう少し、生きる努力をしてみても
いいのかもな","There are things that can be regained like this,
so it might be worth trying a little harder to
live.
Yes.",ui\00_message\npc\base\n2804.gmd,\npc\n2804.arc,n2804.arc,7
0,,"いや、でも俺は信じねえぞ
期待すると後が辛い
何が起こっても
「覚悟はできてた」って思いてぇんだ","No, but I don't believe in it.
Expectations only lead to bitterness in the end.
No matter what happens, I want to think, ""I was
prepared for this.""",ui\00_message\npc\base\n2804.gmd,\npc\n2804.arc,n2804.arc,8
0,,"昔のこと思い出しても
良いことねぇな","Even when I remember the things from the past,
there's nothing good about it.",ui\00_message\npc\base\n2804.gmd,\npc\n2804.arc,n2804.arc,9
0,,"――あ、はい
何でしょう","- Ah, yes.
What is it?",ui\00_message\npc\base\n2805.gmd,\npc\n2805.arc,n2805.arc,0
0,,少し、疲れて――,A little tired...,ui\00_message\npc\base\n2805.gmd,\npc\n2805.arc,n2805.arc,1
0,,家族のことを想うと――,When I think about my family...,ui\00_message\npc\base\n2805.gmd,\npc\n2805.arc,n2805.arc,2
0,,どうしようも、なかったんです――,There was nothing I could do...,ui\00_message\npc\base\n2805.gmd,\npc\n2805.arc,n2805.arc,3
0,,"――ぐすっ
ああ、すみません","- Sniff
Oh, I'm sorry.",ui\00_message\npc\base\n2805.gmd,\npc\n2805.arc,n2805.arc,4
0,,家族のことが頭をよぎって――,Thoughts of my family crossed my mind...,ui\00_message\npc\base\n2805.gmd,\npc\n2805.arc,n2805.arc,5
0,,"――私も解放軍の一員なのですから
皆さんのために、何かするべきでしょうね","――Since I'm also a member of the Liberation Army,
I should do something for everyone's sake.",ui\00_message\npc\base\n2805.gmd,\npc\n2805.arc,n2805.arc,6
0,,"はぁ――
もう少しだけ、一人でいても良いでしょうか","Sigh――
Is it alright if I stay alone for a little longer?",ui\00_message\npc\base\n2805.gmd,\npc\n2805.arc,n2805.arc,7
0,,"ごめんなさい
話をするのが億劫で――","I'm sorry.
It's too much of a hassle to talk...",ui\00_message\npc\base\n2805.gmd,\npc\n2805.arc,n2805.arc,8
0,,"あ――
な、なんでしょう――","Ah...
W-what is it...",ui\00_message\npc\base\n2806.gmd,\npc\n2806.arc,n2806.arc,0
0,,"ここに匿ってもらえて、心底感謝しとります
もう、帰る家も無くなったものですから――","I am deeply grateful for being able to hide here.
I no longer have a home to return to...",ui\00_message\npc\base\n2806.gmd,\npc\n2806.arc,n2806.arc,1
0,,"家も、家畜も、今頃全部灰になっているでしょう
――大変な思いをして手に入れてきた財産でした","The house, the livestock, they must all be turned
to ashes by now.
It was a fortune that we obtained after going
through great hardships.",ui\00_message\npc\base\n2806.gmd,\npc\n2806.arc,n2806.arc,2
0,,"何よりも気がかりなのは
離ればなれになった妻のことでして――
ここに一緒にいられたら、それだけで
どんなに気が楽だったか","The most worrisome thing is the separation from
my wife – it would have been so much more
reassuring if we could have been together here.",ui\00_message\npc\base\n2806.gmd,\npc\n2806.arc,n2806.arc,3
0,,――何か？,—What is it?,ui\00_message\npc\base\n2807.gmd,\npc\n2807.arc,n2807.arc,0
0,,"ここにもきっとすぐにオークたちが来る――
こんな貧弱な拠点、一たまりも無いわ","The orcs will surely come here soon... This weak
base is worth nothing.",ui\00_message\npc\base\n2807.gmd,\npc\n2807.arc,n2807.arc,1
0,,"オークが攻めてきたら
こんなテントで寝起きしてる私たちなんて
真っ先に殺されるでしょうね
せめて小屋に入れてもらえないかしら――","If the Orcs were to attack, we, who are sleeping
in such a tent, would surely be killed first,
wouldn't we?
I wonder if they could at least let us into a
cabin...",ui\00_message\npc\base\n2807.gmd,\npc\n2807.arc,n2807.arc,2
0,,"もっとしっかりした拠点、どこかに無いかしら
良いところがあれば、そっちに移りたい――","I wonder if there's a more solid base somewhere.
If there's a good place, I'd like to move there...",ui\00_message\npc\base\n2807.gmd,\npc\n2807.arc,n2807.arc,3
0,,よう、元気してる？,"Hey, are you doing well?",ui\00_message\npc\base\n2850.gmd,\npc\n2850.arc,n2850.arc,0
0,,"休んでいくなら<VAL PRICE_INN>だ
見ての通り、ここって色んな店があるから
ちょっと騒がしいけど――耳栓も貸し出すからさ
それでもいいかい？","If you want to rest, it's <VAL PRICE_INN>.
As you can see, there are various shops here, so
it might get noisy, but we can provide earplugs if
you'd like.",ui\00_message\npc\base\n2850.gmd,\npc\n2850.arc,n2850.arc,1
0,,はい,OK,ui\00_message\npc\base\n2850.gmd,\npc\n2850.arc,n2850.arc,2
0,,いいえ,Cancel,ui\00_message\npc\base\n2850.gmd,\npc\n2850.arc,n2850.arc,3
0,,"ああ、休みたいのか
えーっと、ベッドは空いてるな――
サービスしとくぜ、好きに使ってってくれ","Ah, do you want to take a break?
Um, the bed is available...
I'll provide the service, so use it however you
like.",ui\00_message\npc\base\n2850.gmd,\npc\n2850.arc,n2850.arc,4
0,,はい,OK,ui\00_message\npc\base\n2850.gmd,\npc\n2850.arc,n2850.arc,5
0,,いいえ,Cancel,ui\00_message\npc\base\n2850.gmd,\npc\n2850.arc,n2850.arc,6
0,,"《弱化の治療》かい？
よしきた、気合入れて治療するよ
<VAL PRICE_WEAK>だけど、いいかな","""Treat Weakness,"" huh?
Alright, I'll put my fighting spirit into the
treatment.
It's <VAL PRICE_WEAK>, but is that okay?",ui\00_message\npc\base\n2850.gmd,\npc\n2850.arc,n2850.arc,7
0,,はい,OK,ui\00_message\npc\base\n2850.gmd,\npc\n2850.arc,n2850.arc,8
0,,いいえ,Cancel,ui\00_message\npc\base\n2850.gmd,\npc\n2850.arc,n2850.arc,9
0,,"んー、弱化してないけどな
ほら、気持ちの問題じゃないか？
ちょっとそこら辺で好みの子に
声かけてこれば気も晴れるよ、きっと","Well, you haven't weakened, you know. It's all
about the state of mind, isn't it?
Just try talking to someone you like around here,
and your spirits will lift for sure.",ui\00_message\npc\base\n2850.gmd,\npc\n2850.arc,n2850.arc,10
0,,"どっかに可愛い子いたら教えてくれよ
こんな時だからこそ、楽しみが必要さ！","If you find a cute girl somewhere, let me know.
Especially at times like this, we need something
to look forward to!",ui\00_message\npc\base\n2850.gmd,\npc\n2850.arc,n2850.arc,11
0,,"ちょっと微笑んでくれる可愛い子が
いるってだけで毎日頑張れるってもんだろ？　
ホント、それだけでいいんだよな～","Just having a cute girl who smiles at me makes me
able to do my best every day.
Really, that's all I need~",ui\00_message\npc\base\n2850.gmd,\npc\n2850.arc,n2850.arc,12
0,,"まぁ、どんなに可愛い子がいても
俺のフィアンセには適わないだろうけど――","Well, no matter how cute of a girl, she wouldn't
be suitable as my fiancee--",ui\00_message\npc\base\n2850.gmd,\npc\n2850.arc,n2850.arc,13
0,,"嫌がってたけど、村に残してきたんだよな
だって、こんなとこに連れてくるのも危ないだろ
あいつからは少しの危険だって
遠ざけておきたかったんだ","I know they didn't want to, but they left me
behind in the village.
Because it's dangerous to bring me to a place
like this, right?
I just wanted to keep a little distance from
them, even if it meant a small danger.",ui\00_message\npc\base\n2850.gmd,\npc\n2850.arc,n2850.arc,14
0,,"いらっしゃいませ
幅広く取り揃えてますよ","Welcome.
We have a wide variety of items.",ui\00_message\npc\base\n2851.gmd,\npc\n2851.arc,n2851.arc,0
0,,"いや、恐ろしいことになりましたね――
ティネス砦を奪還できたのは嬉しいことですが
ここもまたいつ魔軍に攻め込まれるか","No, it's become quite terrifying――
While it's good that we were able to retake Fort
Thines,
we never know when the Demon Army will attack
here again.",ui\00_message\npc\base\n2851.gmd,\npc\n2851.arc,n2851.arc,1
0,,"まぁ、私には昔からやってる
商売くらいしかできませんから
やれることをやるだけです","Well, since I've been doing business for as long
as I can remember, I can't do anything else but
that.
I'll just do what I can.",ui\00_message\npc\base\n2851.gmd,\npc\n2851.arc,n2851.arc,2
0,,"先祖代々、商いをやってきとります
こうしてやれることをやることが
今私らに一番大切なことじゃないですかね","Throughout generations, we have been engaged in
business.
Isn't it the most important thing for us now to
do what we can do?",ui\00_message\npc\base\n2851.gmd,\npc\n2851.arc,n2851.arc,3
0,,"あら、覚者様
新しい武具がご入用でしょうか","Oh, Ser Arisen.
Do you need new equipment?",ui\00_message\npc\base\n2852.gmd,\npc\n2852.arc,n2852.arc,0
0,,"ティネス砦を取り戻せたのも
覚者様のお力あってのことと聞いております
ありがとうございます","We've heard that Fort Thines was retaken, thanks
to the power of the Arisen. Thank you.",ui\00_message\npc\base\n2852.gmd,\npc\n2852.arc,n2852.arc,1
0,,"今まで良いニュースなんて一つもありませんでした
覚者様が来てくださってから、何だか
希望が見えてきたような気がします","Until now, there hasn't been a single piece of
good news.
But ever since the Arisen arrived, it feels like
we've glimpsed some hope.",ui\00_message\npc\base\n2852.gmd,\npc\n2852.arc,n2852.arc,2
0,,"色々取り揃えております
どうぞ見ていってくださいね","We have a variety of items available. Please take
a look.",ui\00_message\npc\base\n2852.gmd,\npc\n2852.arc,n2852.arc,3
0,,"あっ、ハイ！
同行者をお探しでしょうか、覚者様","Ah, yes! Are you looking for a companion, Ser
Arisen?",ui\00_message\npc\base\n2853.gmd,\npc\n2853.arc,n2853.arc,0
0,,同行者をお探しでしたら、僕がお役に立てますよ！,"If you're looking for a companion, I can be of
help!",ui\00_message\npc\base\n2853.gmd,\npc\n2853.arc,n2853.arc,1
0,,"足の速さにはちょっと自信があるんです
人探しなんかも得意なんですよ","I have a little confidence in my speed, you know.
I'm also good at searching for people.",ui\00_message\npc\base\n2853.gmd,\npc\n2853.arc,n2853.arc,2
0,,"覚者様に話しかけていただけるなんて
この任務について良かったです！","Arisen, please talk to me about the matter of
""Blood Orbs"" whenever you need to exchange them.",ui\00_message\npc\base\n2853.gmd,\npc\n2853.arc,n2853.arc,3
0,,"あ、覚者様じゃないですか
何のご用でしょうか","Oh, it's the Arisen, isn't it? How may I assist
you?",ui\00_message\npc\base\n2854.gmd,\npc\n2854.arc,n2854.arc,0
0,,"――ハァ
い、いえ、何でもありません！
申し訳ございません","- *Sigh*
N-No, it's nothing! I apologize.",ui\00_message\npc\base\n2854.gmd,\npc\n2854.arc,n2854.arc,1
0,,"ちょっと――最近眠れなくて
ハッ、も、申し訳ございません
覚者様にお話するようなことではありませんでした","Just a moment... I've been having trouble
sleeping lately.
Uh, I'm sorry, that's not something to discuss
with someone like you, Arisen.",ui\00_message\npc\base\n2854.gmd,\npc\n2854.arc,n2854.arc,2
0,,"い、今までずっと先輩と一緒だったんですが
任地が分かれてしまいまして――
オレ一人では、何とも――","Well, I've always been with my senior until now,
but our assignments were separated.
I'm not sure if I can manage by myself.",ui\00_message\npc\base\n2854.gmd,\npc\n2854.arc,n2854.arc,3
0,,ああ、覚者さまじゃないか！,"Oh, it's the Arisen!",ui\00_message\npc\base\n2855.gmd,\npc\n2855.arc,n2855.arc,0
0,,"ティネス砦は覚者さまのお陰で
奪還できたようなところだからね！
また奪われないように、こうして見張ってるよ","Fort Thines was retaken thanks to your help,
Arisen! We're here to prevent it from being taken
again.",ui\00_message\npc\base\n2855.gmd,\npc\n2855.arc,n2855.arc,1
0,,"リキャルドのヤツ、顔真っ青だろ
まぁ仕方ないよねぇ
戦に向いてないんだろうね、可哀想なもんだよ","Ricardo looks pale, doesn't he? Well, it can't be
helped.
He's not cut out for battle, poor guy.",ui\00_message\npc\base\n2855.gmd,\npc\n2855.arc,n2855.arc,2
0,,"もし敵が攻めてきたらさ、アタシがまず
ここで少しでも時間を稼いで――
その間にリキャルドに門を閉めるように
言ってあるんだ","If the enemy attacks, I'll try to buy some time
here, and during that time, I've told Ricardo to
close the gate.",ui\00_message\npc\base\n2855.gmd,\npc\n2855.arc,n2855.arc,3
0,,"ああ、覚者さん
どうかしたか？","Ah, Arisen, is there something you need?",ui\00_message\npc\base\n2856.gmd,\npc\n2856.arc,n2856.arc,0
0,,"俺の調子？
まぁまぁだな
絶好調でも、特に悪いわけでもない
見たところ覚者さんもそうだろ","How am I doing?
I'm doing okay.
I'm not in perfect condition, but I'm not
particularly bad either.
It seems like you're the same, Arisen.",ui\00_message\npc\base\n2856.gmd,\npc\n2856.arc,n2856.arc,1
0,,"色々あったし、これからもあるだろうけど
悩んだところで仕方ないからな――","There have been various things, and there will be
more in the future, but there's no use in worrying
about it ――",ui\00_message\npc\base\n2856.gmd,\npc\n2856.arc,n2856.arc,2
0,,"覚者さんも色々あると思うけど
あんまり思い悩むより
割り切っていった方がいいぜ","Arisen, I think there are various things that
even those who have awakened go through.
Instead of worrying too much, it's better to
accept and move on.",ui\00_message\npc\base\n2856.gmd,\npc\n2856.arc,n2856.arc,3
0,,"ああ、覚者さまですか
いえ、避難してきた人たちが可哀想でね――
私に何かできれば良いのですが","Ah, are you an Arisen, my Lord?
No, it's just that the people who have taken
refuge here are so pitiful...
If there's anything I can do to help, please let
me know.",ui\00_message\npc\base\n2857.gmd,\npc\n2857.arc,n2857.arc,0
0,,"家を焼け出され、財産を全て失い
家族すら亡くしてここに駆け込んでくる人が
いるんですよ――気の毒としか言いようがない","They have lost their homes, all their
possessions, and even their families, and yet they
come running here... There's no other way to
describe it but unfortunate.",ui\00_message\npc\base\n2857.gmd,\npc\n2857.arc,n2857.arc,1
0,,"どうにか避難してきた人たちの力に
なりたいんですが、この砦はまだまだ物資も
人手も不足していますからな
ままならないものです","I want to be of help to the people who managed to
take shelter here, but this fort is still lacking
in supplies and manpower.
It's not in a good state.",ui\00_message\npc\base\n2857.gmd,\npc\n2857.arc,n2857.arc,2
0,,"広場にいるミカエラなど
あの幼さで親も兄弟も亡くしているのですよ
家族の話をすると、目に涙をいっぱい溜めて――","People like Michaela in the plaza, she lost her
parents and siblings at such a young age.
When she talks about her family, tears fill her
eyes...",ui\00_message\npc\base\n2857.gmd,\npc\n2857.arc,n2857.arc,3
0,,"どうかなさいましたか、覚者様
こちらは特に問題ありませんが――","What's wrong, Lord? We don't have any particular
problems here...",ui\00_message\npc\base\n2858.gmd,\npc\n2858.arc,n2858.arc,0
0,,"魔軍に占領されていた間に
この砦もかなり傷んでしまいました
まだ完全に復旧していないところも
あるようですね","While occupied by the Demon Army, this fortress
has also sustained considerable damage.
There are still parts that have not been
completely restored it seems.",ui\00_message\npc\base\n2858.gmd,\npc\n2858.arc,n2858.arc,1
0,,"私も工事を手伝っていますが
この砦が完全にかつての姿に戻るまでは
時間がかかるでしょう――","I'm also assisting with the construction, but it
will take time for this fortress to fully return
to its former glory.",ui\00_message\npc\base\n2858.gmd,\npc\n2858.arc,n2858.arc,2
0,,"仮組の足場には手すりがありません
足を滑らせないよう気を付けてくださいね
いくら覚者様でも、この高さですから","Be careful as there are no handrails on the
temporary scaffolding.
It's a long way down, even for the Arisen.",ui\00_message\npc\base\n2858.gmd,\npc\n2858.arc,n2858.arc,3
0,,"はいはい、何でしょうか
自分でお役に立てることならお手伝いします","Alright, alright, what can I help you with? If
there's anything I can assist with, I'll be happy
to.",ui\00_message\npc\base\n2859.gmd,\npc\n2859.arc,n2859.arc,0
0,,,,ui\00_message\npc\base\n2859.gmd,\npc\n2859.arc,n2859.arc,1
0,,"自分は家も家具も、丸ごと
全部焼かれちまいましたから
また一つ一つ揃えるところからですよ","I lost everything in the fire – my house,
furniture, everything. I'll have to start
gathering things one by one.",ui\00_message\npc\base\n2859.gmd,\npc\n2859.arc,n2859.arc,2
0,,"何の取り柄もないんでね、こうやって
兵士の皆さんの雑用でもやって
ちょっとずつ生きてく道を探っとかないとね","I don't have any particular talents, so I'm
helping out with various odd jobs for the
soldiers, slowly finding a way to live.",ui\00_message\npc\base\n2859.gmd,\npc\n2859.arc,n2859.arc,3
0,,"まだまだ故郷に帰れる状況じゃありませんけど
いつかまた、生まれ育った村に家を建てたいんです
それだけが自分の夢ですよ、ははは","It's still not a situation where I can return to
my hometown.
But someday, I want to build a house in the
village where I was born and raised.
That's the only dream I have, hahaha.",ui\00_message\npc\base\n2859.gmd,\npc\n2859.arc,n2859.arc,4
0,,"こんにちは、覚者さま
えっと、ミカエラです","Hello, Ser Arisen.
Um, I'm Michaela.",ui\00_message\npc\base\n2860.gmd,\npc\n2860.arc,n2860.arc,0
0,,"あのお歌を教えてくれたのが
王子さまだったなんて、知らなかったの","I didn't know that the prince was the one who
taught me that song.
",ui\00_message\npc\base\n2860.gmd,\npc\n2860.arc,n2860.arc,1
0,,"王子さまはとっても優しかったよ
わたしが泣いてたから
ずっとそばにいてくれた","The prince was very kind.
He stayed by my side the whole time I was crying.",ui\00_message\npc\base\n2860.gmd,\npc\n2860.arc,n2860.arc,2
0,,"ほんとはね、今も、ひとりでさみしい――
でも、助けてもらったんだから
わたしも頑張ります","Honestly, I still feel lonely now – but since
you've helped me, I'll do my best.",ui\00_message\npc\base\n2860.gmd,\npc\n2860.arc,n2860.arc,3
0,,"あー、見つかっちゃったか
隠れてるつもりだったんだけどなぁ","Ah, it seems I've been found out. I thought I was
hiding well.",ui\00_message\npc\base\n2861.gmd,\npc\n2861.arc,n2861.arc,0
0,,"砦に入れてもらえたのはいいんだけど
人手が足りないからってさ
鎧着せられそうになってびっくりしたよ","I'm glad they let me into the fortress, but I was
surprised when they tried to put armor on me
because they're short-staffed.",ui\00_message\npc\base\n2861.gmd,\npc\n2861.arc,n2861.arc,1
0,,"僕、大きい音がダメになっちゃってさ
血の臭いとかも――
絶対、気が遠くなってくるんだ
弱虫だろ","I can't handle loud noises, you know.
Even the smell of blood...
It makes me feel dizzy.
I'm such a coward.",ui\00_message\npc\base\n2861.gmd,\npc\n2861.arc,n2861.arc,2
0,,"覚者さんはいいなぁ
血が出ても、ちょっとくらいなら死なないんだろ
僕の姉さんはあっという間に顔が
真っ白になっちゃってさ――","Arisen are amazing, aren't they?
Even if they bleed, they probably won't die from
just a little.
My older sister's face turned completely pale in
an instant...",ui\00_message\npc\base\n2861.gmd,\npc\n2861.arc,n2861.arc,3
0,,"あら、覚者様！
砦奪還の英雄じゃないですか","Oh, Ser Arisen!
You're the hero who recaptured the fortress,
aren't you?",ui\00_message\npc\base\n2862.gmd,\npc\n2862.arc,n2862.arc,0
0,,"お聞きになった？
あそこにいるミカエラっていう女の子
あの子の歌から、ネド王子のご存命が
わかったそうですわよ","Did you hear about it? Thanks to that girl
Michaela over there, we learned that Prince Nedo's
alive from her song.",ui\00_message\npc\base\n2862.gmd,\npc\n2862.arc,n2862.arc,1
0,,"ここにいる武装してる人たちってね
元々軍属だった兵士さんもいれば
兵士も民間人も寄せ集めで武装したっていう
解放軍の戦士さんもいるらしいですよ","The armed individuals here, you see, include not
only former military personnel, but also a mix of
soldiers and civilians who armed themselves.
There are even warriors from the Liberation Army,
it seems.",ui\00_message\npc\base\n2862.gmd,\npc\n2862.arc,n2862.arc,2
0,,"私、ここに寄せてもらう前は
近くの洞窟の入り口で雨風を
しのいでたんです――
薄気味悪くて堪らなかったわね――","Before I came here, I was taking shelter at the
entrance of a nearby cave to escape from the rain
and wind ――
It was creepy and unbearable――",ui\00_message\npc\base\n2862.gmd,\npc\n2862.arc,n2862.arc,3
0,,"あら、覚者さま
こんなところにまで、どうされました？","Oh, Ser Arisen. What brings you to this place?",ui\00_message\npc\base\n2880.gmd,\npc\n2880.arc,n2880.arc,0
0,,"オークに捕らわれた人たちを
解放してあげることができて良かった――
危ないところでしたから","I'm glad I could free the people captured by the
orcs – it was a dangerous situation.",ui\00_message\npc\base\n2880.gmd,\npc\n2880.arc,n2880.arc,1
0,,"捕らわれていた人たちは
まだ深く傷ついていて――
無理もないことです","The people who were captured are still deeply
wounded, and it's completely understandable.",ui\00_message\npc\base\n2880.gmd,\npc\n2880.arc,n2880.arc,2
0,,"兵士である私がここに残ることで
みなさん、少しは気持ちが安らぐようですよ","By remaining here as a soldier, I hope it can
bring some peace of mind to all of you.",ui\00_message\npc\base\n2880.gmd,\npc\n2880.arc,n2880.arc,3
0,,"ああ、覚者様
様子を見に来てくださったのですか？","Oh, Arisen, have you come to check on the
situation?",ui\00_message\npc\base\n2881.gmd,\npc\n2881.arc,n2881.arc,0
0,,"この村が解放されたのも
覚者様のお陰と聞いております
ありがとうございます","I have heard that this village was liberated
thanks to the Arisen.
Thank you.",ui\00_message\npc\base\n2881.gmd,\npc\n2881.arc,n2881.arc,1
0,,"まだ気疲れが取れませんでな
いえ、覚者様に気にしていただくようなことでは――","I still can't shake off my fatigue. No, it's not
something for the Arisen to worry about...",ui\00_message\npc\base\n2881.gmd,\npc\n2881.arc,n2881.arc,2
0,,"もう、捕らわれていた時は
色々と覚悟をしていましたので――
まだ緊張が抜けないと言いますか、ね――","Even when I was captured, I was prepared for
various things. I can't say the tension has
completely eased.",ui\00_message\npc\base\n2881.gmd,\npc\n2881.arc,n2881.arc,3
0,,やぁ、覚者様じゃないですか,"Oh, if it isn't the Arisen!",ui\00_message\npc\base\n2882.gmd,\npc\n2882.arc,n2882.arc,0
0,,"こうして暮らしていけるのも
この村を解放してくださったお陰ですよ","We are able to live like this thanks to the
liberation of this village.",ui\00_message\npc\base\n2882.gmd,\npc\n2882.arc,n2882.arc,1
0,,"これから、ですか？
――いえ、以前と同じように暮らしていきます","From now on?
――No, we will continue to live as we did before.",ui\00_message\npc\base\n2882.gmd,\npc\n2882.arc,n2882.arc,2
0,,"囚われている間、ずっと
前みたいに暮らしたいって思ってたんです
地味な生活、大いに結構ですよ","While I was imprisoned, I kept thinking I wanted
to live like I used to. A simple life is more than
fine.",ui\00_message\npc\base\n2882.gmd,\npc\n2882.arc,n2882.arc,3
0,,"働いて、食べて、寝る
これ以外のことは今のところ
何も望んじゃいません","Work, eat, sleep – I don't want anything else for
now.",ui\00_message\npc\base\n2882.gmd,\npc\n2882.arc,n2882.arc,4
0,,"ふぅ――
あ、ハイハイ！　何がご入用でしょう？","Phew, uh, yes, what can I assist you with?",ui\00_message\npc\base\n2883.gmd,\npc\n2883.arc,n2883.arc,0
0,,"そりゃ、辛いことも疲れも溜まってますけどね
働かないことには、ねぇ","Well, even with the hardships and exhaustion, we
can't just sit around doing nothing, can we?",ui\00_message\npc\base\n2883.gmd,\npc\n2883.arc,n2883.arc,1
0,,"うちの店、どうです？
よそのお店ってもっと品揃えが
良かったりするのかしら――","How do you like our shop? I wonder if other shops
have better selections.",ui\00_message\npc\base\n2883.gmd,\npc\n2883.arc,n2883.arc,2
0,,"セイディは――
セイディは、私の姪なんです","Sadie is...
Sadie is my niece.",ui\00_message\npc\base\n2883.gmd,\npc\n2883.arc,n2883.arc,3
0,,だから、私が替わりに育ててやれたらって――,That's why I wanted to take care of her instead...,ui\00_message\npc\base\n2883.gmd,\npc\n2883.arc,n2883.arc,4
0,,覚者さま、こんにちは,"Ser Arisen, hello.",ui\00_message\npc\base\n2884.gmd,\npc\n2884.arc,n2884.arc,0
0,,オークは臭いからキライ,I hate Orcs because they smell.,ui\00_message\npc\base\n2884.gmd,\npc\n2884.arc,n2884.arc,1
0,,"檻の中に入れられたの、すごく嫌だった
覚者さまが助けてくれたんだよね","I really hated being put in a cage.
Ser Arisen, thank you for saving me.",ui\00_message\npc\base\n2884.gmd,\npc\n2884.arc,n2884.arc,2
0,,"ねぇ、覚者さま
ママを知らない？
わたし、ママと違うところに閉じ込められてたの","Hey, Arisen. Do you know where my mom is?
I was kept somewhere different from her.",ui\00_message\npc\base\n2884.gmd,\npc\n2884.arc,n2884.arc,3
0,,はい、何でしょう,"Yes, what is it?",ui\00_message\npc\base\n2890.gmd,\npc\n2890.arc,n2890.arc,0
0,,"そうですね、一応は私が
ここの守備責任者ということになります","Well, I suppose for now, I will be in charge of
the defense here.",ui\00_message\npc\base\n2890.gmd,\npc\n2890.arc,n2890.arc,1
0,,"――ああ、エディの言うことは
気になさらないでください","- Please don't worry about what Eddie says, okay?",ui\00_message\npc\base\n2890.gmd,\npc\n2890.arc,n2890.arc,2
0,,"どこも物資、人手共に不足しています
ギリギリですが、あるもので
どうにかするしかないでしょう――","Supplies and manpower are scarce everywhere.
We're barely managing, but we have no choice but
to make do with what we have until...",ui\00_message\npc\base\n2890.gmd,\npc\n2890.arc,n2890.arc,3
0,,"おおっ、覚者様
何かご用でしょうか！","Oh, Arisen!
What can I do for you?",ui\00_message\npc\base\n2891.gmd,\npc\n2891.arc,n2891.arc,0
0,,"早く手柄を立てて、カーティス隊長の
自慢の部下になりたいんですよ","I want to quickly accomplish great feats and
become Captain Curtis' proudest subordinate.",ui\00_message\npc\base\n2891.gmd,\npc\n2891.arc,n2891.arc,1
0,,"いえね、俺ってこう見えて
元は木こりやってたんですよ
でも解放軍に入って、これは運命かも知れないって","Actually, I used to be a lumberjack. But now I'm
in the Liberation Army, so this might be fate.",ui\00_message\npc\base\n2891.gmd,\npc\n2891.arc,n2891.arc,2
0,,"もう何でもいいから
とにかく手柄立てられないかな――","I don't care about anything anymore, so could I
at least achieve some kind of accomplishment...",ui\00_message\npc\base\n2891.gmd,\npc\n2891.arc,n2891.arc,3
0,,"あー、はいはい
何が必要ですかね","Ah, yes, yes.
What do you need?",ui\00_message\npc\base\n2892.gmd,\npc\n2892.arc,n2892.arc,0
0,,"ああ、道具類の手入れはこまめにしてますよ
きっちり使えますんで、安心して
買ってってください","Ah, I regularly maintain and take care of my
tools, so you can rest assured. Please go ahead
and purchase them.",ui\00_message\npc\base\n2892.gmd,\npc\n2892.arc,n2892.arc,1
0,,"はいはい、なんですかね
――俺からは特に用は無いんですけど","Yes, yes, what is it?
――I don't particularly have any business with you.",ui\00_message\npc\base\n2892.gmd,\npc\n2892.arc,n2892.arc,2
0,,"火種は大量に買っといた方がいいですよ
何と言っても、そんなにかさばりませんから
そんでもって無いと大変なことになるでしょう","It's a good idea to stock up on tinder. After
all, it doesn't take up much space, and it can be
a lifesaver.",ui\00_message\npc\base\n2892.gmd,\npc\n2892.arc,n2892.arc,3
0,,"洞窟の奥で火種が切れる――
なんて状況、ゾッとしますからね","The fire dies out deep in the cave -
Such a situation gives me the chills, you know.",ui\00_message\npc\base\n2892.gmd,\npc\n2892.arc,n2892.arc,4
0,,――何か用かな,Do you have any business with me?,ui\00_message\npc\base\n2893.gmd,\npc\n2893.arc,n2893.arc,0
0,,"特に怪我はなさそうだね
よかった","It doesn't seem like there are any injuries in
particular. That's a relief.",ui\00_message\npc\base\n2893.gmd,\npc\n2893.arc,n2893.arc,1
0,,"ここでの任務が終われば
また別の任地に送られるだけだ
ま、それが仕事だから","Since you're here, how about taking a little
break too, Arisen? You need a good night's sleep
to stay sharp for when it really matters.",ui\00_message\npc\base\n2893.gmd,\npc\n2893.arc,n2893.arc,2
0,,覚者ってのも大変そうだな,"Being an Arisen seems like a tough job, doesn't
it?",ui\00_message\npc\base\n2893.gmd,\npc\n2893.arc,n2893.arc,3
0,,"イェルハルド様は多忙だ
ロスギルの村のことなら
まずは俺を通してもらおうか","Lord Gerhard is busy. If it's about Rothgill
village, it's better to go through me.",ui\00_message\npc\base\n2900.gmd,\npc\n2900.arc,n2900.arc,0
0,,"俺が誰かって？
イェルハルド様の筆頭補佐官といえば俺だ
――まぁ、貴方はこの国の者でもない
多少の無礼も大目に見よう","Who am I, you ask? I'm the chief assistant to
Lord Gerhard.
Well, since you're not from this country, I'll
overlook a little rudeness.",ui\00_message\npc\base\n2900.gmd,\npc\n2900.arc,n2900.arc,1
0,,"イェルハルド様はお忙しい
伝言なら俺がことづかろう","Lord Gerhard is quite busy. If it's a message, I
can take care of it.",ui\00_message\npc\base\n2900.gmd,\npc\n2900.arc,n2900.arc,2
0,,"怪しげであっても客人だ
イェルハルド様のためにも
貴方をもてなすよう皆に言っておいた","Even if it's suspicious, you're a guest.
I've told everyone to treat you well for Lord
Gerhard's sake.",ui\00_message\npc\base\n2900.gmd,\npc\n2900.arc,n2900.arc,3
0,,"や、調子どうだい？
戦技のことなら相談に乗るよ","Hey, how are you doing? If you have any questions
about battle techniques, I'm here to help.",ui\00_message\npc\base\n2901.gmd,\npc\n2901.arc,n2901.arc,0
0,,"いやー、いいねぇ
自分の望んだように戦えるっての
羨ましいよ","Oh, I see. That's nice.
Being able to fight the way you want, I'm envious.",ui\00_message\npc\base\n2901.gmd,\npc\n2901.arc,n2901.arc,1
0,,"アタシ？
アタシは今、療養中ってやつさ
体が良くなれば、また村の外に行くつもりだよ","Me? I'm currently in recovery. Once my body gets
better, I plan to go outside the village again.",ui\00_message\npc\base\n2901.gmd,\npc\n2901.arc,n2901.arc,2
0,,"覚者ってのは色んな技を覚えてるもんだね
戦技補佐のしがいがあるよ","Arisen are skilled in various techniques, huh?
There's satisfaction in supporting their martial
arts.",ui\00_message\npc\base\n2901.gmd,\npc\n2901.arc,n2901.arc,3
0,,"ようこそおいでくださいました
さぁ、ゆっくり休んでいってくださいね","Welcome, please come in and rest. Take your time
to relax.",ui\00_message\npc\base\n2902.gmd,\npc\n2902.arc,n2902.arc,0
0,,"ご宿泊は<VAL PRICE_INN>です
ロスギル名物、翡翠湖で採れた魚を使った
お粥もサービスしますよ！
きっと身も心も癒されるはずです","Your accommodation is <VAL PRICE_INN>.
We'll also serve you some rice porridge made with
fish from the famous Emerald Lake in Rothgill.
It should surely heal your body and soul.",ui\00_message\npc\base\n2902.gmd,\npc\n2902.arc,n2902.arc,1
0,,はい,OK,ui\00_message\npc\base\n2902.gmd,\npc\n2902.arc,n2902.arc,2
0,,いいえ,Cancel,ui\00_message\npc\base\n2902.gmd,\npc\n2902.arc,n2902.arc,3
0,,"ええ、どうぞこのロスギルで
長旅の疲れを癒してください
干し魚を使ったお粥、この辺りの名物なんです
こちらも、よかったら食べていってくださいね！","Well, feel free to rest in Rothgill.
We have a local specialty, fish porridge made
from dried fish.
It's a famous dish around here. You're welcome to
try it if you'd like!",ui\00_message\npc\base\n2902.gmd,\npc\n2902.arc,n2902.arc,4
0,,はい,OK,ui\00_message\npc\base\n2902.gmd,\npc\n2902.arc,n2902.arc,5
0,,いいえ,Cancel,ui\00_message\npc\base\n2902.gmd,\npc\n2902.arc,n2902.arc,6
0,,"《弱化の治療》ですね！
はい、もちろん承っていますとも
<VAL PRICE_WEAK>ですが、よろしいですか？","It's ""Treat Weakness"", right?
Yes, of course, I can do that.
<VAL PRICE_WEAK>, is that okay?",ui\00_message\npc\base\n2902.gmd,\npc\n2902.arc,n2902.arc,7
0,,はい,OK,ui\00_message\npc\base\n2902.gmd,\npc\n2902.arc,n2902.arc,8
0,,いいえ,Cancel,ui\00_message\npc\base\n2902.gmd,\npc\n2902.arc,n2902.arc,9
0,,"あら、弱化していらっしゃいませんよ？
弱化していないものを治療しろとは――
謎かけみたいですね、フフフ","Oh, you're not weakened, are you?
To treat something that isn't weakened...
It's like a riddle, isn't it? Hehehe.",ui\00_message\npc\base\n2902.gmd,\npc\n2902.arc,n2902.arc,10
0,,"ロスギルの見どころ、ですか？
それはもちろん、翡翠湖です！
美しい滝もご覧いただけますよ","What are the highlights of Rothgill? Of course,
it's Emerald Lake! You can also see beautiful
waterfalls.",ui\00_message\npc\base\n2902.gmd,\npc\n2902.arc,n2902.arc,11
0,,"翡翠湖で採れる魚は
ロスギルの食生活を支えてくれています
煮てよし、焼いてよし、干してよし、なんです","The fish caught in Emerald Lake supports
Rothgill's diet.
It can be boiled, grilled, or dried, offering
various culinary options.",ui\00_message\npc\base\n2902.gmd,\npc\n2902.arc,n2902.arc,12
0,,"こうしてお仕事をし始めたのも
最近のことなんです
今はどこも大変ですからね","I only began working like this recently. Things
are tough everywhere right now.",ui\00_message\npc\base\n2902.gmd,\npc\n2902.arc,n2902.arc,13
0,,"いらっしゃいませ、覚者様
今日は何をお探しで？","Welcome, Ser Arisen.
What are you looking for today?",ui\00_message\npc\base\n2903.gmd,\npc\n2903.arc,n2903.arc,0
0,,"いや、戦のせいで縮小してしまいましたが
元はもっと大きな店を出してたんですよ
村の外に何店舗も店がありましてね","No, it's because of the war that it has shrunk,
but we used to have a much bigger shop, you know.
Outside the village, there were several other
stores.",ui\00_message\npc\base\n2903.gmd,\npc\n2903.arc,n2903.arc,1
0,,"イェルハルド様はご立派な方ですよ
あの方がいらっしゃらなかったら
この村も今頃オークの拠点になってるところです","Lord Gerhard is a noble person.
If he wasn't here, this village would have become
an Orc stronghold by now.",ui\00_message\npc\base\n2903.gmd,\npc\n2903.arc,n2903.arc,2
0,,"もしこのロスギルが危ない状態になっても――
私はここを離れないって決めてるんです
代々ここで商売してますんで","Even if Rothgill were in a dangerous state, I
have made the decision not to leave this place. My
family has been running a business here for
generations.",ui\00_message\npc\base\n2903.gmd,\npc\n2903.arc,n2903.arc,3
0,,覚者様、旅の同行者をお探しでしょうか？,"Arisen, are you looking for a travel companion?",ui\00_message\npc\base\n2904.gmd,\npc\n2904.arc,n2904.arc,0
0,,"お知り合いへのご連絡、それから
ポーンの呼び出しなんかも
お手伝いいたしますよ","I can help you with contacting acquaintances and
even calling your Pawn.",ui\00_message\npc\base\n2904.gmd,\npc\n2904.arc,n2904.arc,1
0,,"こうしていられるのも、イェルハルド様が
しっかりロスギルを治めてくださるお陰ですな","It is thanks to Lord Gerhard's firm rule over
Rothgill that we are able to stay like this.",ui\00_message\npc\base\n2904.gmd,\npc\n2904.arc,n2904.arc,2
0,,"火にあたりながら
細々したものを作るのが好きでして――
何、つまらないものばかりなんですがね","I enjoy making small things by the fire – nothing
special, though.",ui\00_message\npc\base\n2904.gmd,\npc\n2904.arc,n2904.arc,3
0,,"覚者さま、《ブラッドオーブ》の交換であれば
わたしがご相談にのりましょう","Arisen, if it's for exchanging ""Blood Orbs,"" I'll
be the one to help you.",ui\00_message\npc\base\n2905.gmd,\npc\n2905.arc,n2905.arc,0
0,,"こうしてお仕事をしていれば
少しは気もまぎれるというものです","In this central area of the swamp, there are
harmful monsters gathering.",ui\00_message\npc\base\n2905.gmd,\npc\n2905.arc,n2905.arc,1
0,,"エルセンさんは戦が始まる前から、この辺りで
手広く商いをしてらした方なんですよ
こうしてわたしにも、場所を貸してくださっています","Elsen here has been involved in various
businesses around here even before the war
started.
And they've also lent me this place.",ui\00_message\npc\base\n2905.gmd,\npc\n2905.arc,n2905.arc,2
0,,"覚者であれば、きっと色々と
達観していらっしゃるのでしょうね
わたしなどはあれこれ悩みが多くて――","If you are an Arisen, you must surely have a more
enlightened perspective on things.
I, on the other hand, have many worries...",ui\00_message\npc\base\n2905.gmd,\npc\n2905.arc,n2905.arc,3
0,,"おっ、覚者さんじゃないですか
何かご用で？","Oh, it's the Arisen, isn't it? Do you have some
business with me?",ui\00_message\npc\base\n2906.gmd,\npc\n2906.arc,n2906.arc,0
0,,"ロスギルはいいですね
この戦乱の最中にあって
食べる物にも住む場所にも困っていない
イェルハルド殿の見事な手腕によるものでしょう","Rothgill is nice.
Even in the midst of this chaos, they have no
problems with food and shelter.
Thanks to Lord Gerhard's excellent management.",ui\00_message\npc\base\n2906.gmd,\npc\n2906.arc,n2906.arc,1
0,,"そういえば、ロスギル名物の
魚と貝の粥はもう召し上がりましたか？
宿屋で出されるアレです","By the way, have you tried Rothgill's famous fish
and shellfish porridge?
It's served at the inn.",ui\00_message\npc\base\n2906.gmd,\npc\n2906.arc,n2906.arc,2
0,,"他でも食べられますが
やはりロスギルの魚を使っているだけあって
一味違いますよ！","You can eat this elsewhere, but using Rothgill's
fish does make a difference!",ui\00_message\npc\base\n2906.gmd,\npc\n2906.arc,n2906.arc,3
0,,"村から村へ手紙を届ける仕事をしてたんです
こんな状況ですから、みな遠くに住む親せきや
友人を心配して手紙を書くんです","I used to work delivering letters from village to
village.
With this situation, everyone worries about their
relatives and friends who live far away and writes
letters to them.",ui\00_message\npc\base\n2906.gmd,\npc\n2906.arc,n2906.arc,4
0,,"最近は――宛先として書かれている村が
無くなってることも多くなって――
少し疲れましてね","Recently, many of the villages listed as
destinations are disappearing – it's tiring.",ui\00_message\npc\base\n2906.gmd,\npc\n2906.arc,n2906.arc,5
0,,"私に何か用があるなんて
珍しいね？",Do you have business with me? That's unusual.,ui\00_message\npc\base\n2907.gmd,\npc\n2907.arc,n2907.arc,0
0,,"ロスギルの人たちは外の状況を
分かっているのかしら？
あまりにものんびりしすぎてない？","Do the people in Rothgill really understand the
conditions outside? Aren't they too relaxed?",ui\00_message\npc\base\n2907.gmd,\npc\n2907.arc,n2907.arc,1
0,,"今はまだ修行中の身だけど
近いうちに、必ず戦士として身を立ててみせるわ","Right now, I'm still in the midst of training,
but soon I will definitely prove myself as a
Soldier.",ui\00_message\npc\base\n2907.gmd,\npc\n2907.arc,n2907.arc,2
0,,"いてもたってもいられないって
こういう気持ちのことを言うのね――","I just couldn't sit around and do nothing. This
is what I mean by these feelings.",ui\00_message\npc\base\n2907.gmd,\npc\n2907.arc,n2907.arc,3
0,,"あれ？　この村の人じゃない人だ
こんにちは",Huh? You're not from this village. Hello.,ui\00_message\npc\base\n2908.gmd,\npc\n2908.arc,n2908.arc,0
0,,"うんうん、知ってるよ
戦争が始まったから、村の外に
出ちゃいけないんだよね","Yeah, I know. We can't leave the village because
of the war.",ui\00_message\npc\base\n2908.gmd,\npc\n2908.arc,n2908.arc,1
0,,"外は怖いことがいっぱいあるけど
ロスギルは大丈夫なんでしょ？","There are many scary things outside, but is
Rothgill safe?",ui\00_message\npc\base\n2908.gmd,\npc\n2908.arc,n2908.arc,2
0,,"あなたも外が怖いなら
ずっとロスギルにいてもいいよ！","If you're also afraid of the outside, you're
welcome to stay in Rothgill!",ui\00_message\npc\base\n2908.gmd,\npc\n2908.arc,n2908.arc,3
0,,――なんだね,--What is it?,ui\00_message\npc\base\n2909.gmd,\npc\n2909.arc,n2909.arc,0
0,,"――腹でも減ったのか？
そこにある魚をつまんでいってもいいぞ
焼いただけだが、味は保障する","Are you hungry? You can have some of the fish
over there. They're just roasted, but the taste is
guaranteed.",ui\00_message\npc\base\n2909.gmd,\npc\n2909.arc,n2909.arc,1
0,,"戦が始まる前からこうして釣りをしている
うちの親父も、そのまた親父も釣りをして
暮らしてたんだ","I've been fishing like this even before the war
began. My father and his father also lived by
fishing.",ui\00_message\npc\base\n2909.gmd,\npc\n2909.arc,n2909.arc,2
0,,"ロスギルの村人がまだ安定しているのは
魚が獲れさえすれば、少なくとも
食べ物には困らないからだ
――だからこうして釣りをしている","The villagers in Rothgill are still stable
because as long as they can catch fish, they won't
have any shortage of food.
That's why they are fishing like this.",ui\00_message\npc\base\n2909.gmd,\npc\n2909.arc,n2909.arc,3
0,,"あっ、はい
作業をしながらですみません――","Ah, yes. I apologize for working while speaking.",ui\00_message\npc\base\n2910.gmd,\npc\n2910.arc,n2910.arc,0
0,,"こうやって魚を干すと
保存がきいて持ち運びも楽だし
旨みが増すんです","Drying fish like this preserves them and makes
them easy to carry, and also enhances their
flavor.",ui\00_message\npc\base\n2910.gmd,\npc\n2910.arc,n2910.arc,1
0,,はぁ、ぼくもずっと釣りをしてたいな――,"Sigh, I wish I could fish all day...",ui\00_message\npc\base\n2910.gmd,\npc\n2910.arc,n2910.arc,2
0,,"両親はぼくに
立派な騎士になってほしいそうなんです
――でも、ぼくは魚釣りが好きだな","My parents want me to become a splendid knight,
but I really love fishing.",ui\00_message\npc\base\n2910.gmd,\npc\n2910.arc,n2910.arc,3
0,,ん？　どうかした？,"Hmmm, what's wrong?",ui\00_message\npc\base\n2950.gmd,\npc\n2950.arc,n2950.arc,0
0,,"ベルタママがいない間
一応ココはあたしがまとめてるからさ
何かあったら聞きにきな","While Lady Bertha is away, I'll be in charge here
for now. If you have any problems, feel free to
come and ask.",ui\00_message\npc\base\n2950.gmd,\npc\n2950.arc,n2950.arc,1
0,,"あたしらなんかは
ママから生まれたわけじゃないけどさ
そういうことじゃないだろ、家族の絆って","We may not have been born from the same mother,
but that's not what matters when it comes to
family bonds.",ui\00_message\npc\base\n2950.gmd,\npc\n2950.arc,n2950.arc,2
0,,"ちょっと荒っぽいヤツもいるかもしれないけど
皆気はいいヤツらだよ
他の拠点とそう変わらないって！","There might be a few rough ones here, but they're
all good people. Not that different from other
bases!",ui\00_message\npc\base\n2950.gmd,\npc\n2950.arc,n2950.arc,3
0,,"俺たちとあんたらに未来があるなら
仲良く過ごすか敵対しあうか――","If there's a future for us and you, will we spend
it getting along or fighting each other?",ui\00_message\npc\base\n2951.gmd,\npc\n2951.arc,n2951.arc,0
0,,お頭次第だろうね,It depends on the leader.,ui\00_message\npc\base\n2951.gmd,\npc\n2951.arc,n2951.arc,1
0,,"そっちには王子、こっちにはお頭が戻って
絶望的な雰囲気が少し変わった気がするよ","On one side, we have the prince, and on the other
side, the leader has returned.
The despairing atmosphere feels like it has
changed a little.",ui\00_message\npc\base\n2951.gmd,\npc\n2951.arc,n2951.arc,2
0,,"お頭はすっかり王子の取り巻きだ
盗賊稼業はどうなるのかね","The chief's already surrounded by Prince Nedo's
entourage. What's going to happen to our thieving
business?",ui\00_message\npc\base\n2951.gmd,\npc\n2951.arc,n2951.arc,3
0,,"何だ、じっと見て
用でもあんのか？","What, are you just staring at me?
Do you need something?",ui\00_message\npc\base\n2951.gmd,\npc\n2951.arc,n2951.arc,4
0,,"盗賊っていっても
俺らは殺して奪うようなことはしてねぇよ
子供をさらったりもしてねぇ","We may be thieves, but we don't kill or rob
people. We don't kidnap children either.",ui\00_message\npc\base\n2951.gmd,\npc\n2951.arc,n2951.arc,5
0,,"覚者ってのは正義の味方か？
だったら、俺とは気は合わないかもな","Are Arisen always champions of justice? If that's
the case, we might not get along.",ui\00_message\npc\base\n2951.gmd,\npc\n2951.arc,n2951.arc,6
0,,"竜のことはよく知らねぇんだ
王家の人間とその取り巻きが
なんかそれっぽくやってんだろ？","I don't know much about dragons. It seems like
people from the royal family and their entourage
are doing something related to them, though.",ui\00_message\npc\base\n2951.gmd,\npc\n2951.arc,n2951.arc,7
0,,"この騒動はいい気晴らしになる
思う存分暴れてやるよ","This commotion will be a good diversion. Let's go
wild to our heart's content.",ui\00_message\npc\base\n2952.gmd,\npc\n2952.arc,n2952.arc,0
0,,"これからどうなるのかね
先のことが少し気になってきたな","I wonder what will happen from now on. I'm
starting to get a little worried about the future.",ui\00_message\npc\base\n2952.gmd,\npc\n2952.arc,n2952.arc,1
0,,"盗賊の頭脳ってのはキリッと冷めてるものさ
でも、熱く燃えるのも悪くはなかった","The intellect of a bandit is sharp and cold.
But it wasn't bad to see it burn passionately too.",ui\00_message\npc\base\n2952.gmd,\npc\n2952.arc,n2952.arc,2
0,,ああ、どうした,"Ah, what's wrong?",ui\00_message\npc\base\n2952.gmd,\npc\n2952.arc,n2952.arc,3
0,,"あんた、自分が覚者だってことに
誇りを持ってんだろ？
俺ら盗賊だって同じだ","You, do you take pride in being an Arisen? We
bandits are the same.",ui\00_message\npc\base\n2952.gmd,\npc\n2952.arc,n2952.arc,4
0,,"覚者ってのは思ってたより馴れ馴れしいもんだな
――いや、悪い意味じゃないんだ","The Arisen are more familiar than I had imagined.
Well, I don't mean it in a bad way.",ui\00_message\npc\base\n2952.gmd,\npc\n2952.arc,n2952.arc,5
0,,"そう話しかけられても
あんたのタメになるような話はできないぜ","Even if you talk to me, I can't tell you anything
that would be of any benefit.",ui\00_message\npc\base\n2952.gmd,\npc\n2952.arc,n2952.arc,6
0,,"疲れてるなら一眠りしていくか？
ここは静かだし、見た目よりは
寝心地も悪くないぜ","If you're tired, would you like to take a nap?
It's quiet here, and the sleeping conditions
aren't as bad as they may look.",ui\00_message\npc\base\n2953.gmd,\npc\n2953.arc,n2953.arc,0
0,,"よし、一休みするなら<VAL PRICE_INN>だ
――これで金儲けしようってんじゃない
寝床を整える手間賃みたいなもんだよ
で、休んでいくのか？","Alright, if you're going to take a break, it's
<VAL PRICE_INN>.
This is not about making money.
It's more like a fee for preparing a comfortable
place to sleep. So, are you going to rest?",ui\00_message\npc\base\n2953.gmd,\npc\n2953.arc,n2953.arc,1
0,,はい,OK,ui\00_message\npc\base\n2953.gmd,\npc\n2953.arc,n2953.arc,2
0,,いいえ,Cancel,ui\00_message\npc\base\n2953.gmd,\npc\n2953.arc,n2953.arc,3
0,,"ああ、今なら好きに休んでいっていいぜ
あんたも覚者とはいえ、疲れ溜まってんだろ？","Ah, if you feel like it, you can take a break
however you want, you know?
Even though you're an Arisen, you must be tired,
right?",ui\00_message\npc\base\n2953.gmd,\npc\n2953.arc,n2953.arc,4
0,,はい,OK,ui\00_message\npc\base\n2953.gmd,\npc\n2953.arc,n2953.arc,5
0,,いいえ,Cancel,ui\00_message\npc\base\n2953.gmd,\npc\n2953.arc,n2953.arc,6
0,,"《弱化の治療》か
いや、できるんだが俺たちのルールで
<VAL PRICE_WEAK>もらうことにしてるんだ
手持ちはあるのか？","""Weakening Treatment,"" you say?
Well, I can do it, but we've decided to charge
<VAL PRICE_WEAK> for it according to our rules.
Do you have enough on hand?",ui\00_message\npc\base\n2953.gmd,\npc\n2953.arc,n2953.arc,7
0,,はい,OK,ui\00_message\npc\base\n2953.gmd,\npc\n2953.arc,n2953.arc,8
0,,いいえ,Cancel,ui\00_message\npc\base\n2953.gmd,\npc\n2953.arc,n2953.arc,9
0,,"ん？　弱化してるヤツってのは
もっと弱弱しい感じになるんだぜ
あんた、強いみたいだが演技はまだまだだな","Huh? Weakened people tend to look weaker, you
know?
You seem strong, but your acting still needs work.",ui\00_message\npc\base\n2953.gmd,\npc\n2953.arc,n2953.arc,10
0,,"寝床がもっとたくさんあれば
保護してる人たちもゆっくり休ませてやれるんだが","If we had more beds, we could let the people
we're protecting rest more comfortably.",ui\00_message\npc\base\n2953.gmd,\npc\n2953.arc,n2953.arc,11
0,,"まぁ、どう言いつくろっても盗賊だから
外でさ迷ってる人に声をかけても
逃げられることの方が多くて――","Well, even though I may act as a bandit, I've
often talked to people wandering outside.
Most times, they just run away.",ui\00_message\npc\base\n2953.gmd,\npc\n2953.arc,n2953.arc,12
0,,"俺たち盗賊団ほど自由な集まりは無いと思うぜ
色んなところへフラフラ行っちまうヤツが
結構多いから、外でも見かけるかもな","I don't think there's a gathering as free as our
thief gang.
There are quite a few people who wander around in
various places, so you might see them outside too.",ui\00_message\npc\base\n2953.gmd,\npc\n2953.arc,n2953.arc,13
0,,"覚者さんか、いらっしゃい
さてと――ご用は何かな？","Welcome, Arisen. Now then, what can I do for you?",ui\00_message\npc\base\n2954.gmd,\npc\n2954.arc,n2954.arc,0
0,,"おたく、今日もイカしてるぜ
数々の戦場を乗り越えてきた戦士の目をしてるよ","You, you're still rocking it today. You have the
eyes of a warrior who's overcome many
battlefields.",ui\00_message\npc\base\n2954.gmd,\npc\n2954.arc,n2954.arc,1
0,,"ここにあるものは盗品じゃないから
安心して買い物してってくれ
――俺らはこういう日用品みたいな小物は
狙わない主義でね","Don't worry; the items here are not stolen. Feel
free to shop with confidence. We have a policy not
to target everyday items like this.",ui\00_message\npc\base\n2954.gmd,\npc\n2954.arc,n2954.arc,2
0,,"並べてる商品は大体外の商人から
仕入れてきたもんだ
――ああ、後ろの酒瓶は俺のだけど","I've mostly purchased the products from outside
merchants – oh, the bottles of alcohol in the back
are mine, though.",ui\00_message\npc\base\n2954.gmd,\npc\n2954.arc,n2954.arc,3
0,,"ああ、覚者さま
私に何かご用でも？","Ah, Lord
Arisen, do you need something from me?",ui\00_message\npc\base\n2955.gmd,\npc\n2955.arc,n2955.arc,0
0,,"何か盗賊の方たちのお手伝いをと思って――
散らばっていた道具なんかを片付けてみたんです
少しはきれいになったかと","I thought I'd help out with something for the
bandits.
I tried to clean up some of the scattered tools.
I wonder if it's a bit neater now.",ui\00_message\npc\base\n2955.gmd,\npc\n2955.arc,n2955.arc,1
0,,"私にできることは無いかと聞いてみても
特に何も無いそうなんです
ただ休んでいるのも申し訳ないし
どうしましょうね――","When I asked if there was anything I could do to
help, they said there wasn't anything specific.
I feel bad just resting, but what can we do?",ui\00_message\npc\base\n2955.gmd,\npc\n2955.arc,n2955.arc,2
0,,"せっかく置いてもらっているのですから
盗賊の方たちのお役に立ちたいのですが――","We're here because you've left us this chance,
and we'd like to be of service to the bandits.",ui\00_message\npc\base\n2955.gmd,\npc\n2955.arc,n2955.arc,3
0,,"ごほっごほっ
ああ、すみません――","Cough cough
Ah, I'm sorry--",ui\00_message\npc\base\n2956.gmd,\npc\n2956.arc,n2956.arc,0
0,,"げほっごほっ
いや、ちょっとむせただけです
何でもないんですよ","Cough cough
No, I just choked a bit.
It's nothing.",ui\00_message\npc\base\n2956.gmd,\npc\n2956.arc,n2956.arc,1
0,,"はは、こうして人間らしく寝られるようになって
身も心も本当に助かりましたよ
木の根っこで丸まって休む日が続きましてね
限界だったんです","Haha, being able to sleep like a human has really
been a lifesaver.
I've spent days curled up under tree roots to
rest.
I was at my limit.",ui\00_message\npc\base\n2956.gmd,\npc\n2956.arc,n2956.arc,2
0,,"ごほん、げほっ
ちょ、ちょっと調子が悪いかなぁ
なんて、ハハハ――","Ahem, cough
Um, umm, I'm feeling a bit off today
Uh, hahaha...",ui\00_message\npc\base\n2956.gmd,\npc\n2956.arc,n2956.arc,3
0,,"あっ、覚者さんでしたか
ちょっとここのところ目がかすみまして
よくお顔が見えませんでした","Ah, so you're an Arisen, aren't you? I apologize,
my vision has been a bit blurry lately, so I
couldn't see your face clearly.",ui\00_message\npc\base\n2956.gmd,\npc\n2956.arc,n2956.arc,4
0,,"いやぁ、盗賊の皆さんには
お世話になりました――
げほっ、ごほん","Well, I must say, I am grateful to all you
bandits for your assistance-- *cough* *cough*",ui\00_message\npc\base\n2956.gmd,\npc\n2956.arc,n2956.arc,5
0,,"こ、この通り――
ちょっと体調が悪そうに見えるらしくて――
「展望城に行けば医者がいるかもしれん」と
ここまで送っていただきまして、ハハハ――","Ju-just as you can see... I seemed to look a bit
unwell, and they, um, thought I should head to
Prospect Castle. They said there might be a doctor
there, so they brought me this far, hehe...",ui\00_message\npc\base\n2956.gmd,\npc\n2956.arc,n2956.arc,6
0,,"展望城を取り戻せて、本当によかった――
やっと希望が見えてきました
ええ、やっと――","I'm really glad that we were able to retake
Lookout Castle――
Finally, I see a glimmer of hope
Yes, finally――",ui\00_message\npc\base\n2956.gmd,\npc\n2956.arc,n2956.arc,7
0,,"お、お気遣いなく――
ええ、大丈夫ですから――","Don't worry about it. Yes, I'm fine.",ui\00_message\npc\base\n2956.gmd,\npc\n2956.arc,n2956.arc,8
0,,ええ、アデムはうちの子ですけど――,"Yes, Adem is our child.",ui\00_message\npc\base\n2957.gmd,\npc\n2957.arc,n2957.arc,0
0,,"はぁ――何です？
うちの子へのご用でも、私がお聞きしますから","Hah... What is it? If you have any business with
my child, I'm the one to talk to.",ui\00_message\npc\base\n2957.gmd,\npc\n2957.arc,n2957.arc,1
0,,"――ああ、あなた
何かご用でも？","- Ah, do you have some business with me?",ui\00_message\npc\base\n2957.gmd,\npc\n2957.arc,n2957.arc,2
0,,"少しそっとしておいてほしいんですよ
うちの子が傷付いてるの
見てわからないんですか？","I'd appreciate it if you left us alone for a bit.
My child is hurt. Can't you see that?",ui\00_message\npc\base\n2957.gmd,\npc\n2957.arc,n2957.arc,3
0,,"私たち、目の前で家を潰されたんです
この子も、それがショックで――","They destroyed our homes right before our eyes,
and my child was traumatized...",ui\00_message\npc\base\n2957.gmd,\npc\n2957.arc,n2957.arc,4
0,,"さっきからじろじろ見て
一体何なんです？
わたしもアデムも何も持ってませんからね！","You've been staring at us for a while now. What
is it?
Neither I nor Adem has anything on us!",ui\00_message\npc\base\n2957.gmd,\npc\n2957.arc,n2957.arc,5
0,,"ベルタ盗賊団のアジトでお会いしましたね
ほら、《湖畔の洞窟》にある――","We met at the Bertha's Bandit Group Hideout,
right? It's in the ""Lakeside Grotto.""",ui\00_message\npc\base\n2957.gmd,\npc\n2957.arc,n2957.arc,6
0,,"アデムも少しずつ落ち着いてきています
盗賊の人たちも気にかけてくださって――
あの人たちって、悪人のくせに
子供には優しいんですね","Adem is slowly settling down too.
The thieves are taking care of us – it's strange
that they're kind to children, despite being bad
people.",ui\00_message\npc\base\n2957.gmd,\npc\n2957.arc,n2957.arc,7
0,,"家は潰されましたけど、きっとまた
私がお金を貯めて建て直してみせます
あの子を育てていかなくちゃ","Our house was destroyed, but I'll surely save up
and rebuild it.
I have to raise my child.",ui\00_message\npc\base\n2957.gmd,\npc\n2957.arc,n2957.arc,8
0,,"わたしの息子――
絶対に守り抜いてみせるわ","I will definitely protect my son -
",ui\00_message\npc\base\n2957.gmd,\npc\n2957.arc,n2957.arc,9
0,,ママ――？,Mom...?,ui\00_message\npc\base\n2958.gmd,\npc\n2958.arc,n2958.arc,0
0,,――なんなの――,What is it...?,ui\00_message\npc\base\n2958.gmd,\npc\n2958.arc,n2958.arc,1
0,,――こんにちは,Hello,ui\00_message\npc\base\n2958.gmd,\npc\n2958.arc,n2958.arc,2
0,,うう――,Ugh...,ui\00_message\npc\base\n2958.gmd,\npc\n2958.arc,n2958.arc,3
0,,あ、あっちにいって,"Oh, go over there.",ui\00_message\npc\base\n2958.gmd,\npc\n2958.arc,n2958.arc,4
0,,ママ、ぼくこわいよ,"Mom, I'm scared.",ui\00_message\npc\base\n2958.gmd,\npc\n2958.arc,n2958.arc,5
0,,ここにいれば、もうこわくないんでしょ？,"If you're here, you're not afraid anymore, right?",ui\00_message\npc\base\n2958.gmd,\npc\n2958.arc,n2958.arc,6
0,,"デニスおにいちゃん！
はやくボール投げて！","Brother Dennis! Please throw the ball quickly -
",ui\00_message\npc\base\n2958.gmd,\npc\n2958.arc,n2958.arc,7
0,,"ここに来てから
ママがやさしくなって――よかった","Ever since coming here, Mom has become kinder -
I'm glad",ui\00_message\npc\base\n2958.gmd,\npc\n2958.arc,n2958.arc,8
0,,ママ、ぼくのことみてる？,"Mama, are you watching me?",ui\00_message\npc\base\n2958.gmd,\npc\n2958.arc,n2958.arc,9
0,,やあ・仮,"Hello, temporary",ui\00_message\npc\base\n3000.gmd,\npc\n3000.arc,n3000.arc,0
0,,雑談１・仮,"Small talk 1, temporary",ui\00_message\npc\base\n3000.gmd,\npc\n3000.arc,n3000.arc,1
0,,雑談２・仮,"Small talk 2, temporary",ui\00_message\npc\base\n3000.gmd,\npc\n3000.arc,n3000.arc,2
0,,雑談３・仮,"Small talk 3, temporary",ui\00_message\npc\base\n3000.gmd,\npc\n3000.arc,n3000.arc,3
0,,こんにちは・仮,"Hello, temporary",ui\00_message\npc\base\n3001.gmd,\npc\n3001.arc,n3001.arc,0
0,,雑談１・仮,"Small talk 1, temporary",ui\00_message\npc\base\n3001.gmd,\npc\n3001.arc,n3001.arc,1
0,,雑談２・仮,"Small talk 2, temporary",ui\00_message\npc\base\n3001.gmd,\npc\n3001.arc,n3001.arc,2
0,,雑談３・仮,"Small talk 3, temporary",ui\00_message\npc\base\n3001.gmd,\npc\n3001.arc,n3001.arc,3
0,,ハァイ・仮,"Yes, temporary",ui\00_message\npc\base\n3002.gmd,\npc\n3002.arc,n3002.arc,0
0,,雑談１・仮,"Small talk 1, temporary",ui\00_message\npc\base\n3002.gmd,\npc\n3002.arc,n3002.arc,1
0,,雑談２・仮,"Small talk 2, temporary",ui\00_message\npc\base\n3002.gmd,\npc\n3002.arc,n3002.arc,2
0,,雑談３・仮,"Small talk 3, temporary",ui\00_message\npc\base\n3002.gmd,\npc\n3002.arc,n3002.arc,3
0,,へへへ・仮,"Hehehe, temporary",ui\00_message\npc\base\n3003.gmd,\npc\n3003.arc,n3003.arc,0
0,,雑談１・仮,"Small talk 1, temporary",ui\00_message\npc\base\n3003.gmd,\npc\n3003.arc,n3003.arc,1
0,,雑談２・仮,"Small talk 2, temporary",ui\00_message\npc\base\n3003.gmd,\npc\n3003.arc,n3003.arc,2
0,,雑談３・仮,"Small talk 3, temporary",ui\00_message\npc\base\n3003.gmd,\npc\n3003.arc,n3003.arc,3
0,,"まぁ、覚者様
フェルヤナ一帯についてのお話でしょうか？","Well, Ser Arisen, is this about the Feryana
region?",ui\00_message\npc\base\n3050.gmd,\npc\n3050.arc,n3050.arc,0
0,,"あら、どなたでしょうか？
拠点の礎であれば
この隠れ家の外にございます","Oh, who might you be?
If you're looking for the Portcrystal, it's
outside.",ui\00_message\npc\base\n3050.gmd,\npc\n3050.arc,n3050.arc,1
0,,"かりそめのエリアマスターではありますが
この辺りのお話でしたら
わたしがお受けいたしましょう","While I may be just a temporary Area Master, if
it's about this area I will gladly take on the
task.",ui\00_message\npc\base\n3050.gmd,\npc\n3050.arc,n3050.arc,2
0,,"ふふ、おいででしたのね
展望城、ひいてはフェルヤナ一帯について
何か必要な情報が――？","Ah, you came.
Do you need any information about Lookout Castle
or the surrounding area of Feryana?",ui\00_message\npc\base\n3050.gmd,\npc\n3050.arc,n3050.arc,3
0,,"幸い、ここは規模こそ小さくとも全員が食べ、
眠る場所を維持するだけの力はあります
それぞれが力を尽くしてくれた結果です","Fortunately, even though the scale is small,
everyone has the power to maintain a place to eat
and sleep.
It's the result of everyone's hard work.",ui\00_message\npc\base\n3050.gmd,\npc\n3050.arc,n3050.arc,4
0,,"この辺りのエリアマスターは
他にいたはずですが――
この混乱の中、行方が知れません","There should have been other Area Masters around
here, but in this chaos, their whereabouts are
unknown.",ui\00_message\npc\base\n3050.gmd,\npc\n3050.arc,n3050.arc,5
0,,"しかし――誰かがエリアの情報を
取りまとめねばなりません
そこで、わたしがかりそめのエリアマスターを
名乗らせていただいております","However, someone has to gather information about
the area.
So I'm temporarily calling myself the Area Master.",ui\00_message\npc\base\n3050.gmd,\npc\n3050.arc,n3050.arc,6
0,,"戦乱の中、たくさんのものが破壊されました
それは家屋であり、人々の心であり――
そしてアッカーシェランという国が築いてきた
文化すらも犠牲になりつつあります","In the midst of war, many things were destroyed.
Homes, people's hearts, and even the culture
built by the country of Acre Selund are becoming
sacrifices.",ui\00_message\npc\base\n3050.gmd,\npc\n3050.arc,n3050.arc,7
0,,"そう、例えば《展望城》――
あれは文化的にも防衛的にも重要な城
魔軍の手に落ちてしまったのは
大変つらいことです","Yes, for example, the ""Lookout Castle.""
It's an important castle both culturally and
defensively.
It's been a great hardship for it to fall into
the hands of the Demon Army.",ui\00_message\npc\base\n3050.gmd,\npc\n3050.arc,n3050.arc,8
0,,"せっかくですから、覚者様も
少し休んでいかれてはいかがです？
ぐっすりと眠らないといざという時
疲れに足を取られるといいますもの","Since you're here, how about taking a little
rest, Arisen?
They say that you'll need a good night's sleep
for times of need.",ui\00_message\npc\base\n3050.gmd,\npc\n3050.arc,n3050.arc,9
0,,"《展望城》――アッカーシェランの国民としても
わたし個人としても、大変思い入れの深い場所です","""Lookout Castle"" – it's a place I hold dear as a
citizen of Acre Selund and as an individual.",ui\00_message\npc\base\n3050.gmd,\npc\n3050.arc,n3050.arc,10
0,,"魔軍の手に落ちたと知った時は
心の一部まで失ったような思いを
したものですが――","When I learned that it had fallen into the hands
of the Demon Army, I felt as though I had lost a
part of my heart.",ui\00_message\npc\base\n3050.gmd,\npc\n3050.arc,n3050.arc,11
0,,"ふふ、今は――
ええ、素直に嬉しいものです！","Hehe, now--
Yes, it's something to be honestly happy about!",ui\00_message\npc\base\n3050.gmd,\npc\n3050.arc,n3050.arc,12
0,,"まさか、わたしがこの辺りの
エリアマスターとして正式に認められることに
なるなんて――","I never thought I would officially be recognized
as an Area Master around here.",ui\00_message\npc\base\n3050.gmd,\npc\n3050.arc,n3050.arc,13
0,,"実は、昔この展望城へも
歌を披露しに来たことがあるのですよ
今度は違う立場で招かれるなんて
人生何が起こるかわからないものです","Actually, I came to perform here at Lookout
Castle in the past.
It's funny how life can invite you in different
ways this time.",ui\00_message\npc\base\n3050.gmd,\npc\n3050.arc,n3050.arc,14
0,,"活動拠点が広くなった分
たくさんの避難者たちを受け入れることが
できるようになりました","With the expanded operating base, we can now
accommodate many refugees.",ui\00_message\npc\base\n3050.gmd,\npc\n3050.arc,n3050.arc,15
0,,"人が多くなると揉め事や悩み事も
増えるようですが――
これも命あってこそのものですものね","With more people around, disputes and worries
seem to increase.
But that's just part of life.",ui\00_message\npc\base\n3050.gmd,\npc\n3050.arc,n3050.arc,16
0,,"覚者様、もしよろしければ
問題を抱える人たちにお力をお貸しください
みな、喜ぶことでしょう","Arisen, if you're willing, please lend your
strength to those in need.
Everyone would surely appreciate it.",ui\00_message\npc\base\n3050.gmd,\npc\n3050.arc,n3050.arc,17
0,,"覚者様、あらためまして
わたしを含め、この村に居るものは皆
戦火を逃れて流れ着いた者ばかり","Arisen, once again, I must emphasize that
everyone in this village, including myself, are
all refugees who have fled from the ravages of
war.",ui\00_message\npc\base\n3050.gmd,\npc\n3050.arc,n3050.arc,18
0,,"あなたは解放軍と共に、このアッカーの地に
希望をもたらす方だと聞いています","I have heard that you are the one who brings hope
to this land of Acre, alongside the Liberation
Army.",ui\00_message\npc\base\n3050.gmd,\npc\n3050.arc,n3050.arc,19
0,,"わたしたちにできる協力は全ていたしましょう
まずはここより近い、安全な場所を
紹介いたします","Let us cooperate and do everything we can.
First, I will introduce a nearby and safe location
for you.",ui\00_message\npc\base\n3050.gmd,\npc\n3050.arc,n3050.arc,20
0,,"どうぞ、こちらを――
支援といっても、この程度しか用意できませんが
何かのお役に立つかもしれません","Please, take this...
Although it's just a small token of support, it
may be of some use to you.",ui\00_message\npc\base\n3050.gmd,\npc\n3050.arc,n3050.arc,21
0,,"覚者様のお力添えもあり
少しは旅の支えとなりそうなものを
手配できるようになってきました
遠慮なさらず、お持ちになってください","With the assistance of the esteemed Arisen, we
are now able to arrange things that may serve as a
support on your journey.
Please do not hesitate to take them with you.",ui\00_message\npc\base\n3050.gmd,\npc\n3050.arc,n3050.arc,22
0,,"覚者様、何もおっしゃらないで――
ただ、これをお持ちください
わたしたちが取り戻した希望、あなた様に
物資として託させてください","Ser Arisen, please don't say anything...
Just please accept this.
Allow us to entrust you with the hope we have
regained as provisions.",ui\00_message\npc\base\n3050.gmd,\npc\n3050.arc,n3050.arc,23
0,,"覚者様
この地にて新たな素材が
取れる場所をお教えします
あなたを守る武具に加工できるかもしれません","Arisen, I shall reveal a new location in this
area where you can gather materials.
They might be suitable for crafting protective
armor for you.",ui\00_message\npc\base\n3050.gmd,\npc\n3050.arc,n3050.arc,24
0,,"それと、もしよろしければ――
僅かな希望を胸に戦う兵たちをお救い下さい
どうか、よろしくお願いいたします――","Also, if you would, please help the soldiers who
fight with a glimmer of hope in their hearts.
Please, we're counting on you.",ui\00_message\npc\base\n3050.gmd,\npc\n3050.arc,n3050.arc,25
0,,"この村からほど近い北の地に
悪しき魔物たちが
集まろうとしているようです――","It seems that wicked creatures are gathering in
the northern lands near this village.",ui\00_message\npc\base\n3050.gmd,\npc\n3050.arc,n3050.arc,26
0,,"ここは、わたしたちに唯一のこされた憩いの村
どうかそのお力をお借りできないでしょうか――","This is the only remaining peaceful village for
us.
Could we please borrow your power here?",ui\00_message\npc\base\n3050.gmd,\npc\n3050.arc,n3050.arc,27
0,,"覚者様、僅かではありますが
支援品を増やすことができるようになりました
力無きわたしたちも、少しでもお役に立てればと","Arisen, we've managed to increase our supply of
aid items.
Even those of us with little strength want to be
of assistance to you.",ui\00_message\npc\base\n3050.gmd,\npc\n3050.arc,n3050.arc,28
0,,"この大陸の南方を統べる展望城――
王家ゆかりのこの城は、軍事だけでなく
貿易、文化面においても重要な城でした","Lookout Castle, which governs the southern part
of this continent--
This castle, with its royal lineage, was not only
important in terms of military affairs, but also
in trade and culture.",ui\00_message\npc\base\n3050.gmd,\npc\n3050.arc,n3050.arc,29
0,,"その城下には、貴重な素材が
手に入る地下遺跡が残っているのです
危険な場所ですが、あなたのお力と
なるかも知れません","Beneath that castle town, there's an underground
ruin that contains valuable materials.
It's a dangerous place, but with your abilities,
it might be possible to obtain them.",ui\00_message\npc\base\n3050.gmd,\npc\n3050.arc,n3050.arc,30
0,,"このエリア中心部の湿原に悪しき魔物たちが
集まっているようです
覚者様、力を貸していただけないでしょうか？","It seems that wicked creatures have gathered in
the central marsh of this area.
Arisen, could you lend your strength?",ui\00_message\npc\base\n3050.gmd,\npc\n3050.arc,n3050.arc,31
0,,"展望城の奪還――この報せは
アッカーシェランで生きる者にとって
大きな希望となります","The recapture of Lookout Castle – this news is a
great hope for those living in Acre Selund.",ui\00_message\npc\base\n3050.gmd,\npc\n3050.arc,n3050.arc,32
0,,"長くこの国と共にあった歴史ある城ですから
城自体も、また王家の手に戻ったことを
喜んでいることでしょう！","Since the castle has a long history with this
nation, it will surely rejoice to be back in the
hands of the royal family!",ui\00_message\npc\base\n3050.gmd,\npc\n3050.arc,n3050.arc,33
0,,しかし覚者様、少し急ぐべきかも知れません,"However, Arisen, we may need to hurry a little.",ui\00_message\npc\base\n3050.gmd,\npc\n3050.arc,n3050.arc,34
0,,"実は――このエリアの脅威は
ジフール砦の骸の将だけではないのです","In fact, the threat in this area is not just the
Necro Master of Jifule Fortress.",ui\00_message\npc\base\n3050.gmd,\npc\n3050.arc,n3050.arc,35
0,,"近頃、民の間で恐ろしき噂が
囁かれています
――いえ、今は奪還の喜びを享受する時でしょうか
このお話はまたの機会にいたしましょう","Lately, there have been terrifying rumors
circulating among the people...
No, now is the time to savor the joy of
recapture.
Let us save this story for another occasion.",ui\00_message\npc\base\n3050.gmd,\npc\n3050.arc,n3050.arc,36
0,,"覚者様だからこそお伝えできることなのですが――
ジフール砦の南方、ぬかるみの大地の先に
深い闇に包まれた地下水路があります","It's because you're the Arisen that I can share
this information.
To the south of Jifule Fortress, beyond the muddy
expanse, there is a subterranean waterway shrouded
in deep darkness.",ui\00_message\npc\base\n3050.gmd,\npc\n3050.arc,n3050.arc,37
0,,"すでに命無き魔物たちの巣窟となり果てた
恐ろしい場所ではありますが、そこには
特別な価値を持つモノが眠っているそうです","Although it has already become a lair for
lifeless creatures, it's a dreadful place.
However, there are items with special value
sleeping there.",ui\00_message\npc\base\n3050.gmd,\npc\n3050.arc,n3050.arc,38
0,,"覚者様――
折り入ってお願いがございます
王家の歴史にまつわるとても古い話――","Esteemed Arisen,
I humbly ask for a favor.
A very ancient tale concerning the history of the
royal family...",ui\00_message\npc\base\n3050.gmd,\npc\n3050.arc,n3050.arc,39
0,,"このエリアを蝕む、魔軍とは異なる
脅威についてお話しさせてください","Please allow me to talk about the threat that is
different from the Demon Army that corrupts this
area.",ui\00_message\npc\base\n3050.gmd,\npc\n3050.arc,n3050.arc,40
0,,"国の言い伝えとなっていた古き魔物が
再び活動を始めていたなんて――","The ancient creatures that were supposed to be
legends in the country have started to become
active again.",ui\00_message\npc\base\n3050.gmd,\npc\n3050.arc,n3050.arc,41
0,,"そしてその邪悪な魔物を
討ち果たして頂けただなんて！
この国はまたひとつ救われました――
感謝いたします","To think you would be able to defeat those evil
creatures!
Once again, our country has been saved. Thank you.",ui\00_message\npc\base\n3050.gmd,\npc\n3050.arc,n3050.arc,42
0,,"あら――
既に別のミッションを受注されているみたいですね","Oh, you already have another mission? It seems so.",ui\00_message\npc\base\n3050.gmd,\npc\n3050.arc,n3050.arc,43
0,,"受注されているミッションを取り消して頂き
再度お尋ねください",Please cancel the accepted missions and ask again.,ui\00_message\npc\base\n3050.gmd,\npc\n3050.arc,n3050.arc,44
0,,"黒い鎧の騎士のことでお話しできるのは
その容姿と強さだけです
何しろ混乱していたので――","I can only speak about the Black-armored Knight
in terms of their appearance and strength. After
all, I was quite confused at the time.",ui\00_message\npc\base\n3051.gmd,\npc\n3051.arc,n3051.arc,0
0,,"黒い騎士を見かけたら
すぐにお知らせしますからね","If you happen to see the Black Knight, please
inform me immediately.",ui\00_message\npc\base\n3051.gmd,\npc\n3051.arc,n3051.arc,1
0,,"アッカーシェランがこれからどうなるにせよ
前より悪くなることはないでしょう","Whatever happens to Acre Selund from now on, at
least it won't get worse than before.",ui\00_message\npc\base\n3051.gmd,\npc\n3051.arc,n3051.arc,2
0,,"何しろ我々は今や希望を忘れては
いけないことを知っていますからね","We mustn't forget that we know how important it
is not to forget hope now.",ui\00_message\npc\base\n3051.gmd,\npc\n3051.arc,n3051.arc,3
0,,"わたしが伝えたことで
ジリアンが父上のことを
見直してくれると良いのだがな","I hope that what I've conveyed will make Gillian
reconsider her feelings toward her father.",ui\00_message\npc\base\n3052.gmd,\npc\n3052.arc,n3052.arc,0
0,,"レスタニアの覚者たちよ
我が戦友の娘ジリアンを頼むぞ","Arisen of Lestania, I entrust you with Gillian,
the daughter of my comrade in battle.",ui\00_message\npc\base\n3052.gmd,\npc\n3052.arc,n3052.arc,1
0,,"生きて戦いを終えられることが
これほど嬉しいとはね","To be able to end the battle and live on, I am so
happy.",ui\00_message\npc\base\n3052.gmd,\npc\n3052.arc,n3052.arc,2
0,,絶望のぬかるみで転ばなくて良かったよ,I'm glad I didn't slip in the quagmire of despair.,ui\00_message\npc\base\n3052.gmd,\npc\n3052.arc,n3052.arc,3
0,,"あら、こんにちは！
休んでいかれますか？
それとも、《弱化の回復》？","Oh, hello!
Are you taking a break?
Or are you hoping to recover from weakness?",ui\00_message\npc\base\n3053.gmd,\npc\n3053.arc,n3053.arc,0
0,,"細々とやっているところですので――
休憩されるなら<VAL PRICE_INN>いただいても
よろしいでしょうか？","Since we are doing things in a small scale――
If you would like to take a break, would it be
acceptable to charge you <VAL PRICE_INN>?",ui\00_message\npc\base\n3053.gmd,\npc\n3053.arc,n3053.arc,1
0,,はい,OK,ui\00_message\npc\base\n3053.gmd,\npc\n3053.arc,n3053.arc,2
0,,いいえ,Cancel,ui\00_message\npc\base\n3053.gmd,\npc\n3053.arc,n3053.arc,3
0,,"辛い時はお互い様、ですもんね
どうぞ、奥にベッドがありますから
疲れがとれるまで休んでいってくださいね！","When times are tough, it's only fair to help each
other, right?
Please, there's a bed over there. Take a rest
until you're refreshed, okay!",ui\00_message\npc\base\n3053.gmd,\npc\n3053.arc,n3053.arc,4
0,,はい,OK,ui\00_message\npc\base\n3053.gmd,\npc\n3053.arc,n3053.arc,5
0,,いいえ,Cancel,ui\00_message\npc\base\n3053.gmd,\npc\n3053.arc,n3053.arc,6
0,,"《弱化の治療》ですね
<VAL PRICE_WEAK>です
しっかり治療しますから、安心してください！","""Treat Weakness,"" is it?
It's <VAL PRICE_WEAK>.
Rest assured, I will provide thorough treatment!",ui\00_message\npc\base\n3053.gmd,\npc\n3053.arc,n3053.arc,7
0,,はい,OK,ui\00_message\npc\base\n3053.gmd,\npc\n3053.arc,n3053.arc,8
0,,いいえ,Cancel,ui\00_message\npc\base\n3053.gmd,\npc\n3053.arc,n3053.arc,9
0,,"うーん、わたしが見たところ
《弱化》はしてないみたいです
ここに来るまでに治ったのかしら――","Hmm, from what I've seen, it doesn't seem like
you've been weakened.
I wonder if you healed before coming here...",ui\00_message\npc\base\n3053.gmd,\npc\n3053.arc,n3053.arc,10
0,,"あ、わたしばっかり座りながらでごめんなさい
ここに来るまでに足を痛めてしまって
立っていられないんです","Ah, I'm sorry for sitting here by myself. I
injured my leg before coming here, so I can't
stand.",ui\00_message\npc\base\n3053.gmd,\npc\n3053.arc,n3053.arc,11
0,,"村が――鎧を付けた大きな魔物に
襲われたんです
気付いたら家族ともはぐれて――","The village was attacked by a large monster
wearing armor.
Before I knew it, I got separated from my family.",ui\00_message\npc\base\n3053.gmd,\npc\n3053.arc,n3053.arc,12
0,,"でも、逃げてくる途中で
ナヤジークさんに会えたんです
足を痛めたわたしに肩を貸してくださって
それで今、ここにいられています","However, on the way while I was fleeing, I
encountered Lord Nayajiku.
He kindly lent me his shoulder as I had injured
my leg.
Thanks to that, I am able to be here now.",ui\00_message\npc\base\n3053.gmd,\npc\n3053.arc,n3053.arc,13
0,,"父の真似事から始めたんですけど
医療の勉強をしていてよかったです
こうして皆さんのお役に立てますから","I started by imitating my father, but I'm glad I
studied medicine.
Because I can help all of you this way.",ui\00_message\npc\base\n3053.gmd,\npc\n3053.arc,n3053.arc,14
0,,"よう
要る物があるなら見ていけよ","If you have something you need, go ahead and take
a look.",ui\00_message\npc\base\n3054.gmd,\npc\n3054.arc,n3054.arc,0
0,,"俺もだけど、商人ってのは強いぜ
こんな状況になっても、まだ生きてるコネがある
そこから物やら情報を仕入れられるんだからな","Not just me, but merchants are strong too.
Even in a situation like this, they still have
connections to keep them alive.
They can gather goods and information from there.",ui\00_message\npc\base\n3054.gmd,\npc\n3054.arc,n3054.arc,1
0,,"ちっと展望城に用があってな
今はまだ様子見だが――","I have something to do at Lookout Castle.
Right now, I'm just observing the situation
though...",ui\00_message\npc\base\n3054.gmd,\npc\n3054.arc,n3054.arc,2
0,,"この一軒家が拠点として機能してるのは
ナヤジークのお陰だな
裏手では野菜まで作ってるんだぜ","This single house is functioning as a base,
thanks to Nayajiku.
They even grow vegetables in the backyard.",ui\00_message\npc\base\n3054.gmd,\npc\n3054.arc,n3054.arc,3
0,,"ああ、どうも
旅の仲間をお探しでしょうか？","Ah, I see.
Are you looking for travel companions?",ui\00_message\npc\base\n3055.gmd,\npc\n3055.arc,n3055.arc,0
0,,"仲間といえば――
私は牛をたくさん飼ってましてね
仲間みたいなもんでしたよ、ええ","Speaking of companions...
I used to have a lot of oxen, you know.
They were like my companions, yes.",ui\00_message\npc\base\n3055.gmd,\npc\n3055.arc,n3055.arc,1
0,,"ここでの生活に不満はありませんが
村に残してきた牛たちが気がかりです
連れて逃げられたら良かったのですが","I have no complaints about life here, but I am
worried about the cows I left behind in the
village.
It would have been good if I could have brought
them with me.",ui\00_message\npc\base\n3055.gmd,\npc\n3055.arc,n3055.arc,2
0,,"ナヤジークさんの案で
近くの高台の上に畑を作ってるんです
あんな風に、家畜小屋も作れたらなぁ――","With Nayajiku's suggestion, we are creating a
field on a nearby high hill.
It would be nice if we could also build livestock
sheds like that...",ui\00_message\npc\base\n3055.gmd,\npc\n3055.arc,n3055.arc,3
0,,えっと、何か？,"Um, is there something you need?",ui\00_message\npc\base\n3056.gmd,\npc\n3056.arc,n3056.arc,0
0,,――はい,"Yes, what is it?",ui\00_message\npc\base\n3056.gmd,\npc\n3056.arc,n3056.arc,1
0,,"あっ、覚者さん
どうしたの？","Oh, Arisen, what's wrong?",ui\00_message\npc\base\n3056.gmd,\npc\n3056.arc,n3056.arc,2
0,,"早くお父さんとお母さんが
迎えに来てくれないかなって――
妹にも会いたい――怖いよ――","I wish my father and mother would come pick me up
quickly...
I want to see my sister too... I'm scared...",ui\00_message\npc\base\n3056.gmd,\npc\n3056.arc,n3056.arc,3
0,,"ぼくがここにいるって、どうしたら
家族に伝わるんだろう？
ぼくも、家族がどこにいるかわからないのに――","How can I make my presence known to my family?
Even though I don't know where my family is...",ui\00_message\npc\base\n3056.gmd,\npc\n3056.arc,n3056.arc,4
0,,"どこに行ったらいいのか
何にもわからなくて――
どうしよう――","Where should I go?
I don't know anything...
What should I do...",ui\00_message\npc\base\n3056.gmd,\npc\n3056.arc,n3056.arc,5
0,,"ナヤジークさんがね
人が多いところに来た方が、お父さんや
お母さんが見つかりやすいかもって
ここに連れてきてくれたんだ","Nayajiku told me that if we come to a place with
many people, it might be easier to find my father
or mother.
That's why they brought me here.",ui\00_message\npc\base\n3056.gmd,\npc\n3056.arc,n3056.arc,6
0,,"ここにいれば、きっといつか
お父さんたちのことを知ってる人に会えるよね！
だって、これだけたくさんの人がいるんだもん","If I stay here, I'm sure I'll eventually meet
someone who knows about Dad.
After all, there are so many people here.",ui\00_message\npc\base\n3056.gmd,\npc\n3056.arc,n3056.arc,7
0,,"ここに来てから、ちょっと気分が良いよ
アデムと遊ぶのも楽しいしね！","Since coming here, I've been feeling a little
better.
It's fun playing with Adem, too!",ui\00_message\npc\base\n3056.gmd,\npc\n3056.arc,n3056.arc,8
0,,"迷子になった時は変に動くよりも
迎えを待ちなさいって、お父さんが言ってたんだ","When you get lost, instead of wandering
aimlessly, my father used to say, ""Wait for
someone to come and find you.""",ui\00_message\npc\base\n3056.gmd,\npc\n3056.arc,n3056.arc,9
0,,"俺は村の警備があって
ここを離れられないが――話だけなら","I am responsible for guarding the village, so I
cannot leave here... but if it's just talking,
then I can.",ui\00_message\npc\base\n3057.gmd,\npc\n3057.arc,n3057.arc,0
0,,"ちょっと場所は辺鄙だが
一見平和そうな村に見えるだろう
――最初はただの空き屋だったなんて
俺も信じられない","The location is a bit remote, but at first
glance, it may seem like a peaceful village.
I can't believe that it was just an abandoned
house.",ui\00_message\npc\base\n3057.gmd,\npc\n3057.arc,n3057.arc,1
0,,"疲れてるなら、小屋の中で
休んでいくといい
ここまで来るのも大変だったろう","If you're tired, it's a good idea to rest inside
the hut.
It must have been tough to come all the way here.",ui\00_message\npc\base\n3057.gmd,\npc\n3057.arc,n3057.arc,2
0,,"そこにいるデニスって子なんだが――
すすまみれでトボトボ歩いてるのを
俺が保護してきたんだ","There's this kid named Dennis over there---
I found him walking slowly, covered in soot, and
brought him under my protection.",ui\00_message\npc\base\n3057.gmd,\npc\n3057.arc,n3057.arc,3
0,,"家族とはぐれたのが堪えたらしくて
どうにも元気が出ないみたいだ
まだ子供なのに、可哀想にな――","It seems like they are feeling down because they
have been separated from their family, and they
can't seem to muster up any energy. Even though
they are still a child, it's quite pitiful.",ui\00_message\npc\base\n3057.gmd,\npc\n3057.arc,n3057.arc,4
0,,"ああ、デニスって子は
ナヤジークさんが展望城に連れてったよ
そっちの方が家族も見つかりやすいだろうからってね","Ah, that child Dennis, Nayajiku took him to
Lookout Castle.
They said it would be easier to find a family
there.",ui\00_message\npc\base\n3057.gmd,\npc\n3057.arc,n3057.arc,5
0,,"家族、無事に見つかるといいんだが――
あの子も期待してたみたいだからな","I hope the family is found safe and sound.
That child seemed to have high expectations too,
so...",ui\00_message\npc\base\n3057.gmd,\npc\n3057.arc,n3057.arc,6
0,,なになに？　私に何か用？,"What is it, what is it? Do you have something you
need from me?",ui\00_message\npc\base\n3058.gmd,\npc\n3058.arc,n3058.arc,0
0,,"この村、すごいよねぇ
色んなところから逃げてきた人たちが
それぞれに働いてこんなにうまく回ってるんだって","This village, isn't it amazing?
People who have escaped from various places are
all working and it's running so smoothly.",ui\00_message\npc\base\n3058.gmd,\npc\n3058.arc,n3058.arc,1
0,,"ナヤジークさんって
昔は大女優だったらしいよ～
確かに、今もそんな感じだよね","Nayajiku, I heard she used to be a famous actress
back in the day.
Honestly, she still has that kind of presence
even now.",ui\00_message\npc\base\n3058.gmd,\npc\n3058.arc,n3058.arc,2
0,,"私も弓の腕はなかなかなんだよ
ま、今はまだそれを見せつける時
じゃないかな～なんて","My skill with a bow is not bad either, you know?
Well, now is probably not the time to show it off.
Or so I think~",ui\00_message\npc\base\n3058.gmd,\npc\n3058.arc,n3058.arc,3
0,,"え？　どうしてこんなところにって――
いやあ、ここら辺なんか怪しいな～って
勘なんだけどね、勘！","Huh? Why am I in a place like this...?
Well, I have a feeling that this area is a bit
suspicious, you know~ Just using my intuition,
that's all!",ui\00_message\npc\base\n3058.gmd,\npc\n3058.arc,n3058.arc,4
0,,"それで、今日はどんな感じにする？
戦技を変えるんでしょ？","So, how are we going to approach it today?
Are we going to change our tactics?",ui\00_message\npc\base\n3100.gmd,\npc\n3100.arc,n3100.arc,0
0,,"展望城も取り返せたことだし
これからグイグイいけそうな気がしてるんだ
――君がいるからかな？","Now that we've reclaimed Lookout Castle, I feel
like we can go full steam ahead from here....
Is it because you're here?",ui\00_message\npc\base\n3100.gmd,\npc\n3100.arc,n3100.arc,1
0,,"まだ立ち直れない人もいれば
慎重な人もいるけど、あたしはちょっとでも
希望を見つけて喜んでいきたいよ","There are still some people who haven't been able
to recover,
and there are also cautious individuals, but as
for me,
I want to find even a glimmer of hope and embrace
it joyfully.",ui\00_message\npc\base\n3100.gmd,\npc\n3100.arc,n3100.arc,2
0,,"状況に応じて戦技を付け替えてるのね
感心感心！　それってとっても重要だよね","It seems like you're changing your combat
techniques depending on the situation. I'm really
impressed!
That's extremely important, isn't it?",ui\00_message\npc\base\n3100.gmd,\npc\n3100.arc,n3100.arc,3
0,,"あら、覚者様じゃない
今日はどうしました？","Oh, it's not the Arisen, is it? What can I do for
you today?",ui\00_message\npc\base\n3101.gmd,\npc\n3101.arc,n3101.arc,0
0,,"ぐっすり眠ると、心も体も癒されますものね
適切な休養って大切なんですよ
ああ、お代は<VAL PRICE_INN>です
休んでいかれるでしょう？","When you sleep soundly, both your heart and body
are healed, you know.
Proper rest is really important. Ah, the cost is
<VAL PRICE_INN>.
Will you be taking a rest?",ui\00_message\npc\base\n3101.gmd,\npc\n3101.arc,n3101.arc,1
0,,はい,OK,ui\00_message\npc\base\n3101.gmd,\npc\n3101.arc,n3101.arc,2
0,,いいえ,No,ui\00_message\npc\base\n3101.gmd,\npc\n3101.arc,n3101.arc,3
0,,"そうですね――今はベッドにも空きがあるし
自由に眠っていってもらって大丈夫です
こういう日があってもいいじゃないですか","I see...
Well, we have plenty of beds available right now,
so feel free to sleep as long as you need.
It's okay to have days like this, you know.",ui\00_message\npc\base\n3101.gmd,\npc\n3101.arc,n3101.arc,4
0,,はい,Yes,ui\00_message\npc\base\n3101.gmd,\npc\n3101.arc,n3101.arc,5
0,,いいえ,No,ui\00_message\npc\base\n3101.gmd,\npc\n3101.arc,n3101.arc,6
0,,"そんな体でここまで来られたなんて
それだけで上等ってものですよ
さぁ、《弱化の治療》は<VAL PRICE_WEAK>です
治療しますよね？","Just the fact that you made it here in such a
state is impressive in itself.
Now, the cost for ""Treat Weakness"" is <VAL
PRICE_WEAK>.
Shall we proceed with the treatment?",ui\00_message\npc\base\n3101.gmd,\npc\n3101.arc,n3101.arc,7
0,,はい,Yes,ui\00_message\npc\base\n3101.gmd,\npc\n3101.arc,n3101.arc,8
0,,いいえ,No,ui\00_message\npc\base\n3101.gmd,\npc\n3101.arc,n3101.arc,9
0,,"あらら、覚者様はきっと心が疲れてるんですよ
じゃなければ、《弱化》もしてないのに
治療してほしがるわけないもの
ちょっと眠っていかれたら？","Oh my, I'm sure the Arisen must be weary.
Otherwise, you wouldn't be seeking treatment
without even being weakened.
Why not rest awhile?",ui\00_message\npc\base\n3101.gmd,\npc\n3101.arc,n3101.arc,10
0,,"激戦の野営地でもありませんからね
この城内での体調不良は、大体眠れば
よくなるんです","This is not a battlefield camp, so you don't have
to worry.
Most of the time, if you rest, your condition
will improve.",ui\00_message\npc\base\n3101.gmd,\npc\n3101.arc,n3101.arc,11
0,,"私が一番気を付けたいのは、心の健康――
勝利の喜びで疲れや病気に
気付かなくなっちゃう人が時々いるのよねぇ","What I'm most concerned about is mental
health—sometimes people get so caught up in the
joy of victory that they don't notice fatigue or
illness.",ui\00_message\npc\base\n3101.gmd,\npc\n3101.arc,n3101.arc,12
0,,"今、一番気を付けたいのは、心の健康――
勝利の喜びで疲れや病気に
気付かなくなっちゃう人が時々いるのよねぇ","The most important thing is mental health—
sometimes people get so caught up in the joy of
victory that they don't notice fatigue or illness.",ui\00_message\npc\base\n3101.gmd,\npc\n3101.arc,n3101.arc,13
0,,"メルテムは放っておくと
すぐ傷だらけになるから困ってるんです
覚者様も、あまり無理はなさらないでくださいね","I'm worried about Mertem because they tend to get
hurt easily if left alone.
Arisen, please try to avoid overexerting yourself
as well.",ui\00_message\npc\base\n3101.gmd,\npc\n3101.arc,n3101.arc,14
0,,"おお、覚者さんじゃないか
それで、今日はどの武器が見たいんだ？","Oh, it's the Arisen! So, which weapon would you
like to see today?",ui\00_message\npc\base\n3102.gmd,\npc\n3102.arc,n3102.arc,0
0,,"ああ、ナヤジークさん綺麗だよな
いつかこの状況が落ち着いたら
また歌ってくれないかなぁ","Ah, Nayajiku, she's so beautiful, isn't she? I
hope when things settle down, she'll sing for us
again.",ui\00_message\npc\base\n3102.gmd,\npc\n3102.arc,n3102.arc,1
0,,"俺、昔っから歌姫ナヤジークの
大ファンだったんだよ
芝居も上手くってさぁ――
同じところに居られるのが信じられねぇ","I've been a big fan of the songstress Nayajiku
since long ago. Her acting skills are also
amazing.
It's unbelievable that we can be in the same
place.",ui\00_message\npc\base\n3102.gmd,\npc\n3102.arc,n3102.arc,2
0,,"国ん中はしっちゃかめっちゃかだけど
ツテの類はまだ、意外なことに生きてるんだよ
お陰でちょっと良い武器を仕入れられてるぜ","Things are chaotic all over the country, but
surprisingly, my connections are still alive.
Thanks to that, I managed to get some pretty good
weapons.",ui\00_message\npc\base\n3102.gmd,\npc\n3102.arc,n3102.arc,3
0,,"覚者様、こんにちは
何をいくつご用意しましょう？","Greetings, Master Arisen. How many of each would
you like me to prepare?",ui\00_message\npc\base\n3103.gmd,\npc\n3103.arc,n3103.arc,0
0,,"戦いに出ない人たちの取りまとめも
俺がやってるんですけど
なかなか言うことを聞いてくれなくて――","I'm the one handling the organization of those
who don't participate in battles, but they're
quite stubborn and don't listen to me.",ui\00_message\npc\base\n3103.gmd,\npc\n3103.arc,n3103.arc,1
0,,"武具屋のマルクスさんって
話しかけてもナヤジークさんのことしか
言わないんですよね――正に夢中ってやつです","Mr. Marcus, the owner of the equipment shop, only
talks about Lady Nayajiku when you speak to him.
He's completely obsessed, isn't he?",ui\00_message\npc\base\n3103.gmd,\npc\n3103.arc,n3103.arc,2
0,,"俺ももうちょっと上手くやれるようになると
いいんですけど、物資を管理するだけでも
精一杯ですよ","I hope I can get better at this soon, but just
managing the supplies is already a handful for me.",ui\00_message\npc\base\n3103.gmd,\npc\n3103.arc,n3103.arc,3
0,,はーい、何にする？,"Alright, what do you need?",ui\00_message\npc\base\n3104.gmd,\npc\n3104.arc,n3104.arc,0
0,,"これからまた戦いに出るのかい？
せっかくだから、その前に何か食べておいきよ！","Are you going into battle again?
You might as well eat something before you go!",ui\00_message\npc\base\n3104.gmd,\npc\n3104.arc,n3104.arc,1
0,,"お酒も肉もあるからさ
今日はパーッと食べていくのも
いいんじゃない？","We have both alcohol and meat.
Wouldn't it be nice to have a hearty meal today?",ui\00_message\npc\base\n3104.gmd,\npc\n3104.arc,n3104.arc,2
0,,"そこの、ロスギルから来た兵隊さん
食べっぷりがよくてねぇ
息子のことを思い出すよ","There you go, Soldier from Rothgill.
You're a good eater, eh?
You remind me of my son!",ui\00_message\npc\base\n3104.gmd,\npc\n3104.arc,n3104.arc,3
0,,"ああ、はいはい
旅の同行者探しなら俺がお手伝いします、っと――","Ah, yes, yes.
I can help you find a travel companion, and--",ui\00_message\npc\base\n3105.gmd,\npc\n3105.arc,n3105.arc,0
0,,"ただ楽そうだなと思って
頼み込んでこの仕事に就けてもらったんだけど
結構これがダルいんだよなぁ","I just thought it looked easy, so I implored him
to let me have this job, but it's pretty dull.",ui\00_message\npc\base\n3105.gmd,\npc\n3105.arc,n3105.arc,1
0,,"はぁ――そもそも、俺は色んな人間と
接触する仕事ってのに向いてなかったかも
しれんなぁ～、これは","Ah, perhaps I wasn't cut out for a job where I
have to bustle with all kinds of people in the
first place.
Yeah, could be.",ui\00_message\npc\base\n3105.gmd,\npc\n3105.arc,n3105.arc,2
0,,はいはい、仕事はちゃんとやりますから,"Yes, yes, I will do my job well.",ui\00_message\npc\base\n3105.gmd,\npc\n3105.arc,n3105.arc,3
0,,"はっ、覚者様！
こちらは異常ありません！","Ha, Arisen!
No abnormalities here!",ui\00_message\npc\base\n3106.gmd,\npc\n3106.arc,n3106.arc,0
0,,"警備を言いつけられているのですが
さすがにこのような場所には
そう人も来ませんね","I've been told to keep guard. But as expected,
not so many come to a place like this.",ui\00_message\npc\base\n3106.gmd,\npc\n3106.arc,n3106.arc,1
0,,"なぜここに警備が要るのかは
私にはわかりませんが――","Why one would need security here, I haven't a
clue.",ui\00_message\npc\base\n3106.gmd,\npc\n3106.arc,n3106.arc,2
0,,"任務とあらば、どのようなことでも
力の限り遂行します！","Whatever the task may be, we will carry it out to
the best of our ability!",ui\00_message\npc\base\n3106.gmd,\npc\n3106.arc,n3106.arc,3
0,,"今、人探しをしているので
手短にお願いしますね――","I'm looking for someone right now, so I'll ask
you to be brief.",ui\00_message\npc\base\n3107.gmd,\npc\n3107.arc,n3107.arc,0
0,,"――家族を探しているんです
ここに来る人は多いので
何か情報を得られないかと――","I'm looking for my family.
I know lots of folks come by here, so I was
wondering if I could get some information...",ui\00_message\npc\base\n3107.gmd,\npc\n3107.arc,n3107.arc,1
0,,"家族も友人も、無事なのかすら
まったく情報が入ってこなくて――
こうして道行く人に聞いて回るしかありません","My family, my friends, I know not if they're safe
or otherwise...
I have no choice but to ask around.",ui\00_message\npc\base\n3107.gmd,\npc\n3107.arc,n3107.arc,2
0,,"家族がみつかるまで、私ずっとここにいます
変に移動したらすれ違うかも知れませんから","I'll stay here until I find my family.
If I move around too much, we might not cross
paths.",ui\00_message\npc\base\n3107.gmd,\npc\n3107.arc,n3107.arc,3
0,,まったく嘆かわしい――,It is absolutely deplorable.,ui\00_message\npc\base\n3108.gmd,\npc\n3108.arc,n3108.arc,0
0,,"若者や子供までもこんな戦乱に巻き込まれて
痛々しいばかりではないですか
魔軍とやらは一体何が目的なのか――","It pains me so to see young people, even children
involved in this kind of warfare.
What the hell are these demon armies trying to
accomplish...?",ui\00_message\npc\base\n3108.gmd,\npc\n3108.arc,n3108.arc,1
0,,"女王クレス様は竜となられて日が浅かった――
まだ大変に若い竜だったのですな
魔軍はそこを攻めたのです","Queen Cress had recently become a dragon—
a very young dragon, indeed.
It was at that time that the demon army attacked.",ui\00_message\npc\base\n3108.gmd,\npc\n3108.arc,n3108.arc,2
0,,"女王クレス様は、その御母堂であり
先々代の火竜　アデライデ様の覚者であられた
よき時代でしたぞ","Her Majesty Queen Cress was the Arisen of her
mother, Queen Adelaide, the Arisen of the previous
generation.
It was a prosperous time.",ui\00_message\npc\base\n3108.gmd,\npc\n3108.arc,n3108.arc,3
0,,"む――
――何か？",Hm... What is it?,ui\00_message\npc\base\n3109.gmd,\npc\n3109.arc,n3109.arc,0
0,,"避難してきた者たちの世話役として
ここにいるのだ",I'm here to aid these refugees.,ui\00_message\npc\base\n3109.gmd,\npc\n3109.arc,n3109.arc,1
0,,何かあるなら、用向きをお聞かせ願いたい,"If there's anything, I'd like to ask the purpose
of your visit.",ui\00_message\npc\base\n3109.gmd,\npc\n3109.arc,n3109.arc,2
0,,"すでに老いた身
しかし、できることはあるはず","I'm already old, but there must be something we
can do.",ui\00_message\npc\base\n3109.gmd,\npc\n3109.arc,n3109.arc,3
0,,ハァイ、ご機嫌いかが？,"Hi there, how do you fare?",ui\00_message\npc\base\n3110.gmd,\npc\n3110.arc,n3110.arc,0
0,,"少し手が空いたから
飲み物でも飲んで休憩しようかと思って","I've got some free time on my hands, so I thought
I'd grab a drink and take a break.",ui\00_message\npc\base\n3110.gmd,\npc\n3110.arc,n3110.arc,1
0,,"ん？　これでも実戦向きなんだからね、私
いつか戦場でご一緒することがあったら
活躍するところを見てよ？","Huh? Even with this, I'm cut out for combat, you
know.
If we ever meet on the battlefield, watch me
shine, okay?",ui\00_message\npc\base\n3110.gmd,\npc\n3110.arc,n3110.arc,2
0,,"兜を被ると、少年みたいに見えるらしくて
仲間たちが慌てるのよね――
「君、いくつだい」「親はどこにいる」
なんて言っちゃって","They say that I look like a young boy when I wear
my helmet, and my companions get flustered.
They'll ask things like, ""How old are you?"" and
""Where are your parents?""",ui\00_message\npc\base\n3110.gmd,\npc\n3110.arc,n3110.arc,3
0,,"おっ、覚者さんか
どうです、一緒に一杯！","Oh, are you an Arisen? How's about we drink
together!",ui\00_message\npc\base\n3111.gmd,\npc\n3111.arc,n3111.arc,0
0,,"自分はロスギルの出身でしてね
ここの飯もうまいけど、やっぱり翡翠湖の
魚を使った粥が食べたくなります
――故郷の味って、離れて初めて恋しいものですね","I'm originally from Rothgill, you see.
The food here is good, but I still long for the
fish porridge made with Emerald Lake fish.
―― The taste of home is something you only truly
miss once you're away.",ui\00_message\npc\base\n3111.gmd,\npc\n3111.arc,n3111.arc,1
0,,"ロスギルと展望城を繋ぐ伝令として
ここに遣わされたんですけど――
イェルハルド様がご自身で動かれるんで
自分はあんまり仕事が無いんですよね","I was sent here as a messenger to connect
Rothgill and Lookout Castle, but... Lord Gerhard
prefers to move on his own, so I don't have much
work to do.",ui\00_message\npc\base\n3111.gmd,\npc\n3111.arc,n3111.arc,2
0,,"ここにいると色んな人の話が聞けて
何かと面白いですよ！","I hear many tales from all sorts of people, it's
all so interesting!",ui\00_message\npc\base\n3111.gmd,\npc\n3111.arc,n3111.arc,3
0,,"あ？
――何だ、覚者さまじゃねぇか","Huh?
Oh, what do we have here? It's an Arisen, isn't
it?",ui\00_message\npc\base\n3112.gmd,\npc\n3112.arc,n3112.arc,0
0,,"展望城を取り返せたのは嬉しいが
これからどうなるんだか――","I'm glad we were able to recapture Lookout
Castle, but I wonder what will happen next...",ui\00_message\npc\base\n3112.gmd,\npc\n3112.arc,n3112.arc,1
0,,"今まで散々痛めつけられたこの国に
長いこと戦う力なんて残ってると思うか？
俺は、長期戦になったら終わりだと思うぜ","Do you think this country, having been thoroughly
worn down, still has the strength to fight for a
long time?
I think if it turns into a protracted war, it's
over.",ui\00_message\npc\base\n3112.gmd,\npc\n3112.arc,n3112.arc,2
0,,"――色々あるけど、ま、展望城が
取り戻せたのはよ――
嬉しいよな、うん","All in all, it's great that we were able to
regain Lookout Castle, right?
I'm happy, yeah.",ui\00_message\npc\base\n3112.gmd,\npc\n3112.arc,n3112.arc,3
0,,"あ、あの――
何かご用でしょうか――","Oh, um--
How can I help you?",ui\00_message\npc\base\n3113.gmd,\npc\n3113.arc,n3113.arc,0
0,,"カトブレパスを見張ってろって言われたんです
でも、ちょっと怖くて――","My task is to keep watch over the Catoblepas, but
I'm a little scared...",ui\00_message\npc\base\n3113.gmd,\npc\n3113.arc,n3113.arc,1
0,,"カトブレパスが頭を振ったりして
涙が飛んできたら、わたし石化しちゃうんですよね？
そうでもないんでしょうか？　うう――","If a Catoblepas shakes its head and tears come
flying, I'll turn to stone, won't I?
Or is that not the case? Ugh...",ui\00_message\npc\base\n3113.gmd,\npc\n3113.arc,n3113.arc,2
0,,"本当は、装備を点検したり
避難してきた子供の面倒を見たり
そういう仕事がしたいんですけど――","In truth, I'd rather be inspecting gear or and
taking care of the children seeking refuge...",ui\00_message\npc\base\n3113.gmd,\npc\n3113.arc,n3113.arc,3
0,,"ううう、カトブレパスって苦手です
ちょっと臭いますし――","Urgh, Catoblepas is not suited for me. 'Tis right
rank...",ui\00_message\npc\base\n3113.gmd,\npc\n3113.arc,n3113.arc,4
0,,"よう、珍しいじゃないか
俺になんか用か？","Well, isn't this unusual? Do you need something
from me?",ui\00_message\npc\base\n3114.gmd,\npc\n3114.arc,n3114.arc,0
0,,"門番って立ちっぱなしだから
足腰にくるんだけどさ
――意外と首も凝るんだよなぁ","Being a gatekeeper means standing still, which
puts a strain on your legs and back.
Surprisingly, it also makes your neck stiff.",ui\00_message\npc\base\n3114.gmd,\npc\n3114.arc,n3114.arc,1
0,,"もう二度と展望城が魔軍の手に落ちないように
しっかり見張っとかないとな！","To ensure that Lookout Castle never falls into
the hands of the demon army again, we must keep a
close watch!",ui\00_message\npc\base\n3114.gmd,\npc\n3114.arc,n3114.arc,2
0,,"あのさ、たまにでいいから
門番変わってくれたりしないか？
――いや、冗談だよ","Hey, wanna switch places for a while?
- Nah, just kidding.",ui\00_message\npc\base\n3114.gmd,\npc\n3114.arc,n3114.arc,3
0,,白竜の覚者、どうかしたか？,"Arisen of the White Dragon, is there something
wrong?",ui\00_message\npc\base\n3115.gmd,\npc\n3115.arc,n3115.arc,0
0,,"この展望城を奪還できたのは
あんたの働きのお陰らしいな
――俺からも礼を言うよ","I hear it was your work that we were able to
recapture the Lookout Castle.
I wish to thank you too, Ser.",ui\00_message\npc\base\n3115.gmd,\npc\n3115.arc,n3115.arc,1
0,,"展望城はデカいし、立派だろ
絵葉書にも描かれてるからな
この国の者なら誰でも知ってる","Lookout Castle is huge and magnificent.
It's even depicted on postcards, you know.
Anyone in this country would know about it.",ui\00_message\npc\base\n3115.gmd,\npc\n3115.arc,n3115.arc,2
0,,"どうした、中に入らないのか
あんたなら皆歓迎するだろ","What's the matter, won't you come inside?
If it's you, everyone will welcome you.",ui\00_message\npc\base\n3115.gmd,\npc\n3115.arc,n3115.arc,3
0,,ん？　今忙しいんだけど――,Hm? I'm kind of busy right now--,ui\00_message\npc\base\n3116.gmd,\npc\n3116.arc,n3116.arc,0
0,,"この城ってば広いからねぇ
毎日掃除しても追い付かないよ","This castle is so spacious, you know.
I can't keep up with the cleaning even if I do it
every day.",ui\00_message\npc\base\n3116.gmd,\npc\n3116.arc,n3116.arc,1
0,,"ああ、気にしないで
私の家は魔軍に焼かれたってわけじゃないんだ
ここへは働きに来てるだけさ","Ah, don't worry about it.
My house wasn't burned down by the demon army or
anything like that.
I'm just here to work.",ui\00_message\npc\base\n3116.gmd,\npc\n3116.arc,n3116.arc,2
0,,"立派だけど古い建物だからかね
ちょっと掃除の手を抜くと
ほこりがすごいんだ","It's magnificent, but because it's an old
building, if you slack off on cleaning a little,
the dust becomes unbearable.",ui\00_message\npc\base\n3116.gmd,\npc\n3116.arc,n3116.arc,3
0,,"わぁー、覚者さんだ！
こんにちは！","Wow, you're an Arisen! Hello!",ui\00_message\npc\base\n3117.gmd,\npc\n3117.arc,n3117.arc,0
0,,"覚者さんの鎧って変わってるね
いいなぁ、僕も着てみたいなぁ","The armor of the Arisen is quite unique, isn't
it?
Ah, wish I could try it on too.",ui\00_message\npc\base\n3117.gmd,\npc\n3117.arc,n3117.arc,1
0,,"前に、ちょっとの間だけジリアン様に会ったよ！
強くてキリッとしてて、カッコよかったなぁ～","I met Master Gillian briefly before! She was
strong and had a sharp presence, so cool~",ui\00_message\npc\base\n3117.gmd,\npc\n3117.arc,n3117.arc,2
0,,"ぼくも大きくなったら
王子様に仕える騎士になって
カッコいい鎧をもらうんだ！","When I grow up, I'm going to become a knight!
I'll serve a prince and get some cool armor!",ui\00_message\npc\base\n3117.gmd,\npc\n3117.arc,n3117.arc,3
0,,"おお、覚者さまじゃありませんか
私に何か？","Oh, an Arisen comes before me.
What can I do for you?",ui\00_message\npc\base\n3118.gmd,\npc\n3118.arc,n3118.arc,0
0,,"覚者さまがアッカーシェランに来てくださって
希望が見えてきたと――
みな、そう言っていますよ","The Arisen has come to Acre Selund, and with
that, hope is in sight—
After all, everyone's saying so.",ui\00_message\npc\base\n3118.gmd,\npc\n3118.arc,n3118.arc,1
0,,"解放軍に娘がおりましてね
あの子がここへ連れてきてくれたんです
ここなら安心して眠れるだろうって
優しい子でしょう――","My daughter is with the Liberation Army, you see.
She brought me here.
She said, ""You can sleep peacefully here.""
Such a kind soul, isn't she—",ui\00_message\npc\base\n3118.gmd,\npc\n3118.arc,n3118.arc,2
0,,"いつか終わると思えば辛い日々も耐えられます
ふふ、「終わるかもしれない」と思えるように
なったからこんなことも言えるんですよね","If you think that someday it will end, you can
endure even the difficult days.
Well, it's because I've come to think, ""It might
end,"" that I can say such things.",ui\00_message\npc\base\n3118.gmd,\npc\n3118.arc,n3118.arc,3
0,,"覚者さんじゃないですか！
城内の散策ですか？","You are an Arisen, aren't you?
Enjoying a stroll around the castle?",ui\00_message\npc\base\n3119.gmd,\npc\n3119.arc,n3119.arc,0
0,,"ずっと落ち込んでたんです
だけど、ここへ来てからは空を眺める
余裕ができました
――覚者さんのおかげですよ！","I was depressed for quite some time, but since
coming here and looking at the sky, I have gained
some peace of mind.
It's all thanks to you, Arisen!",ui\00_message\npc\base\n3119.gmd,\npc\n3119.arc,n3119.arc,1
0,,"この場内には様々な人がいますね
そういえば、盗賊みたいな服を着た
女の子もウロウロしてたなぁ","All sorts come to this hall, huh.
Oh, by the way, there was a girl about dressed
like a bandit.",ui\00_message\npc\base\n3119.gmd,\npc\n3119.arc,n3119.arc,2
0,,"展望城の塔のてっぺんには
もう行かれましたか？
いい眺めですよ","Have you already been to the top of the Tower of
Lookout Castle?
It's such a great view.",ui\00_message\npc\base\n3119.gmd,\npc\n3119.arc,n3119.arc,3
0,,"あら、覚者さんも
景色を眺めに来たの？","Oh, did you come to view the scenery, too, Ser
Arisen?",ui\00_message\npc\base\n3120.gmd,\npc\n3120.arc,n3120.arc,0
0,,"ここっていいところね
ちょっと覗くだけのはずだったんだけど
もうちょっとここに居るつもり","This place is nice, isn't it?
I was supposed to just take a quick look, but I
think I'll stay here a little longer.",ui\00_message\npc\base\n3120.gmd,\npc\n3120.arc,n3120.arc,1
0,,"ふぅ
高いところって空気が澄んでる気がしない？
風が吹いてるせいかな","Phew. Don't you feel like the air is clearer up
high?
Perhaps it's due to the wind.",ui\00_message\npc\base\n3120.gmd,\npc\n3120.arc,n3120.arc,2
0,,"はやく戦、終わらないかなぁ
楽しく盗みに入りたいよね","I wish the war would end already.
I want to get back to having fun stealing things.",ui\00_message\npc\base\n3120.gmd,\npc\n3120.arc,n3120.arc,3
0,,"おおっ、覚者さん！
こんなところでどうした？","Oh, an Arisen! What are you doing in a place like
this?",ui\00_message\npc\base\n3140.gmd,\npc\n3140.arc,n3140.arc,0
0,,"こうしてオークに奪われた村も
取り返せるものなんだな
俺の故郷もいつか――","As it stands, even a village taken by Orcs can be
reclaimed.
Someday, my hometown too—",ui\00_message\npc\base\n3140.gmd,\npc\n3140.arc,n3140.arc,1
0,,"地元では酒場をやってたんだ
戦が落ち着いて、解放軍が解体されたら――
またあの頃の常連を集めて飲みたいよ","I used to run a tavern in my hometown.
Once the war settles down and the Liberation Army
disbands... I want to gather the regulars from
those days and have a drink together again.",ui\00_message\npc\base\n3140.gmd,\npc\n3140.arc,n3140.arc,2
0,,"この村のベイザばあさん
やたらおっかない顔してないか？
オーク相手にもあの調子だったのかな","Grandma Beza of this village looks very scary,
doesn't she?
I wonder if she was like that with the Orcs.",ui\00_message\npc\base\n3140.gmd,\npc\n3140.arc,n3140.arc,3
0,,"――なに？
言いたいことがありそうな顔ね","...What is it?
You look like you have something to say.",ui\00_message\npc\base\n3141.gmd,\npc\n3141.arc,n3141.arc,0
0,,あなたのおかげで、この村はもう安心ね,"Thanks to you, this village is safe now.",ui\00_message\npc\base\n3141.gmd,\npc\n3141.arc,n3141.arc,1
0,,"私の地元？
まだ無事なはずだけど――
便りが無いからわからないわ","My hometown? It should still be safe, but... I
don't know because there's no news.",ui\00_message\npc\base\n3141.gmd,\npc\n3141.arc,n3141.arc,2
0,,"村人が生きた状態で囚われていたのは
本当に幸運だったわ","It is truly fortunate that the captured villagers
are still alive.",ui\00_message\npc\base\n3141.gmd,\npc\n3141.arc,n3141.arc,3
0,,ん、どうも,"Aye, many thanks.",ui\00_message\npc\base\n3142.gmd,\npc\n3142.arc,n3142.arc,0
0,,"解放された村人もだけど
最近は軍の雰囲気もちょっと変わったよ","Not only among the liberated villagers, but even
the atmosphere within the army has changed
recently.",ui\00_message\npc\base\n3142.gmd,\npc\n3142.arc,n3142.arc,1
0,,"暇なら俺の
""なんでもないものコレクション""でも見てく？","If you're not busy, why don't you check out my
""Collection of insignificant things""?",ui\00_message\npc\base\n3142.gmd,\npc\n3142.arc,n3142.arc,2
0,,"あんたに希望っての？
そういうのを見つけたんだよな
それでちょっと落ち着いて眠れるように
なったってやつも多いと思うぜ","You, do you have hope? That's what I have found.
I think it's made a lot of people able to sleep a
little more peacefully.",ui\00_message\npc\base\n3142.gmd,\npc\n3142.arc,n3142.arc,3
0,,やぁ、変わりないかい？,"Hi there, how goes it?",ui\00_message\npc\base\n3143.gmd,\npc\n3143.arc,n3143.arc,0
0,,"ここら辺も少し落ち着いたからか
たまに小鳥を見かけるようになったよ
オークに怯えて隠れてたんだろうね","It may be due to things calming down around here,
but I've started to see small birds again.
They must have been hiding, scared of the Orcs.",ui\00_message\npc\base\n3143.gmd,\npc\n3143.arc,n3143.arc,1
0,,"朝早い時間に、クラッカーやパンを
少し砕いて小鳥にあげてるんだ
癒されるよ","Early in the morning, I crumble some crackers or
bread and feed the little birds.
It's deeply soothing.",ui\00_message\npc\base\n3143.gmd,\npc\n3143.arc,n3143.arc,2
0,,"周辺の警備やら鍛練やら――
毎日緊張することも多いからね
その合間に楽しみは持っておきたいんだ","Security around the area and training, you
know...
There are many things to be tense about every
day, you know.
So I want to have something enjoyable in between.",ui\00_message\npc\base\n3143.gmd,\npc\n3143.arc,n3143.arc,3
0,,"これは覚者様
ご用はなんでしょうかね？","Ah, Arisen.
What can I do for you?",ui\00_message\npc\base\n3144.gmd,\npc\n3144.arc,n3144.arc,0
0,,"一度潰された村ですからね
これから急いで立て直して、覚者さんや
兵士の皆さんのお役に立てるようにしますよ","It's a village that's been pillaged once before,
you see.
We'll hurry to rebuild it and make ourselves
useful to Ser Arisen and all the soldiers.",ui\00_message\npc\base\n3144.gmd,\npc\n3144.arc,n3144.arc,1
0,,"この村が元通りになったら
行き場の無い人たちに住まいを
用意することもできるでしょう
ここからはあたしたちが頑張らないとね","Once this village is restored to its former
state, we will be able to provide housing for
those who have nowhere else to go.
We'll have to work hard from here on out.",ui\00_message\npc\base\n3144.gmd,\npc\n3144.arc,n3144.arc,2
0,,"もうあたしも年なもんだから
後は若い人たちに任せようかと
思ってたけど――","Since I'm getting older now, I thought I should
leave it to the young ones, but...",ui\00_message\npc\base\n3144.gmd,\npc\n3144.arc,n3144.arc,3
0,,"休めるのはもう少し先みたいですよ
やることがたくさんありますからね","It seems rest will have to wait a little longer.
There's plenty to do, you see.",ui\00_message\npc\base\n3144.gmd,\npc\n3144.arc,n3144.arc,4
0,,"これはこれは
まだ何も無い村ですが
ゆっくりしていってください","Well, well, this village may not have much yet,
but please, make yourself at home and take it
easy.",ui\00_message\npc\base\n3145.gmd,\npc\n3145.arc,n3145.arc,0
0,,"魔軍に囚われていた時は
もう自分に明日は無いんだと
毎晩思ってましたよ――","When I was captured by the demon army, I used to
think every night that tomorrow might not come...",ui\00_message\npc\base\n3145.gmd,\npc\n3145.arc,n3145.arc,1
0,,"どうにか私も覚者さんたちの
お力になりたいものです","I hope to somehow be of assistance to you,
esteemed Arisen.",ui\00_message\npc\base\n3145.gmd,\npc\n3145.arc,n3145.arc,2
0,,"――今はまだ、身の回りのことを
どうにかするので精一杯ですけどね","But right now, I'm doing my best to care for my
personal affairs.",ui\00_message\npc\base\n3145.gmd,\npc\n3145.arc,n3145.arc,3
0,,"猟師をやってたんですが
狩りと戦いは違いますから
私が兵士として戦えるかは――","I used to be a hunter, but hunting and fighting
are different.
Whether I can fight as a soldier...",ui\00_message\npc\base\n3145.gmd,\npc\n3145.arc,n3145.arc,4
0,,ああ、覚者さま――,"Oh, Ser Arisen--",ui\00_message\npc\base\n3146.gmd,\npc\n3146.arc,n3146.arc,0<|MERGE_RESOLUTION|>--- conflicted
+++ resolved
@@ -1,4 +1,3 @@
-<<<<<<< HEAD
 0,,"ミスリウ森林の南にぽつんと一軒家が
 あるんだがな、そこには女性魔術師が
 暮らしてるんだ","There is a house
@@ -4140,8 +4139,6 @@
 レウェラに声をかけて
 仲間を集めた方がいいよ","If you're going to hunt a big game, it's better
 to ask Lewela for help and gather your comrades.",ui\00_message\npc\base\n2513.gmd,\npc\n2513.arc,n2513.arc,4
-=======
->>>>>>> 37dc6f26
 0,,"覚者が何人も居るってことは
 ポーンもいっぱいいるんだろうね
 アンタのところの大陸には","There must be many Arisen, which means there are
